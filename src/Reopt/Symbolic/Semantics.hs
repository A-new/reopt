--- conflicted
+++ resolved
@@ -374,86 +374,7 @@
     Just atom -> return . GExpr $ G.AtomExpr atom
     Nothing   -> error $ "translateExpr bug: unbound variable " ++ name ++ " in expr"
 --
-<<<<<<< HEAD
--- TruncExpr and SExtExpr differ from App's Trunc & SExt only in the types.
--- These allow for trivial truncations & extensions, where App does not.
--- Crucible does not support trivial truncations, so we just drop the trivial
--- truncation by returning the contained Expr.    
-translateExpr (TruncExpr nr e) =
-  ghcBugWorkAround width $ do
-    ge@(GExpr e') <- translateExpr e
-    case testStrictLeq nr width of
-     Right prf -> return (nonLoopingCoerce' prf ge)
-     Left prf -> return . GExpr . G.App $ withLeqProof prf (C.BVTrunc nr width e')
-  where
-    width = S.bv_width e
--- 
-translateExpr (SExtExpr nr e) = 
-  ghcBugWorkAround nr $ do
-    ge@(GExpr e') <- translateExpr e
-    case testStrictLeq width nr of
-      Right prf -> return (nonLoopingCoerce prf ge)
-      Left prf -> return . GExpr . G.App $ withLeqProof prf (C.BVSext nr width e')
-  where
-    width = S.bv_width e
---
 translateExpr (AppExpr a) = translateApp <$> R.traverseApp translateExpr a
-=======
-translateExpr (AppExpr a) = do
-  a' <- R.traverseApp translateExpr a
-  return $ case a' of
-    R.BVAdd nr (GExpr e1) (GExpr e2) ->
-      GExpr . G.App $ asPosNat nr (C.BVAdd nr e1 e2)
-
-    R.BVSub nr (GExpr e1) (GExpr e2) ->
-      GExpr . G.App $ asPosNat nr (C.BVSub nr e1 e2)
-
-    R.BVMul nr (GExpr e1) (GExpr e2) ->
-      GExpr . G.App $ asPosNat nr (C.BVMul nr e1 e2)
-
-    R.BVTestBit (GExpr e1) (GExpr e2)
-      | Cr.BVRepr nr1 <- G.exprType e1
-      , Cr.BVRepr nr2 <- G.exprType e2 ->
-        GExpr $ bvBit nr1 nr2 e1 e2
-
-    R.BVComplement nr (GExpr e) ->
-      GExpr . G.App $ asPosNat nr (C.BVNot nr e)
-
-    R.BVEq (GExpr e1) (GExpr e2)
-      | Cr.BVRepr nr <- G.exprType e1 ->
-        GExpr . G.App . C.BoolToBV n1 . G.App $ asPosNat nr (C.BVEq nr e1 e2)
-
-    -- TODO: Actually implement this
-    R.EvenParity (GExpr e) ->
-      GExpr . G.App $ C.BVLit n1 0
-
-    -- TODO: Actually implement this
-    R.SadcOverflows nr (GExpr e1) (GExpr e2) (GExpr carry) ->
-      GExpr . G.App $ C.BVLit n1 0
-
-    -- TODO: Actually implement this
-    R.UadcOverflows nr (GExpr e1) (GExpr e2) (GExpr carry) ->
-      GExpr . G.App $ C.BVLit n1 0
-
-    -- TODO: Actually implement this
-    R.UsbbOverflows nr (GExpr e1) (GExpr e2) (GExpr borrow) ->
-      GExpr . G.App $ C.BVLit n1 0
-
-    -- TODO: Actually implement this
-    R.SsbbOverflows nr (GExpr e1) (GExpr e2) (GExpr borrow) ->
-      GExpr . G.App $ C.BVLit n1 0
-
-    R.UExt (GExpr e1) nr ->
-      GExpr . G.App $ C.BVZext nr 
-        (case e1 of 
-          G.App a'' | C.BVRepr n <- C.appType a'' -> n 
-          G.AtomExpr a'' | C.BVRepr n <- G.typeOfAtom a'' -> n 
-          _ -> error $ "Type of expression " ++ show e1 ++ " being translated from Reified to Crucible was not BVType") e1
-
-    _ -> error $ unwords [ "translateExpr App case unimplemented:"
-                         , show (ppExpr (AppExpr a))
-                         ]
->>>>>>> 47311066
 --
 translateExpr expr = error $ unwords [ "translateExpr: unimplemented Expr case:"
                                      , show (ppExpr expr)
