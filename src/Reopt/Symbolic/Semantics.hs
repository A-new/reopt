------------------------------------------------------------------------
-- |
-- Module           : Reopt.Symbolic.Semantics
-- Description      : Instance for Reopt.Semantics.Monad.Semantics that
--                    produces crucible app datatypes.
-- Copyright        : (c) Galois, Inc 2015
-- Maintainer       : Michael Hueschen <mhueschen@galois.com>
-- Stability        : provisional
--
------------------------------------------------------------------------
{-# LANGUAGE CPP #-}
{-# LANGUAGE DataKinds #-}
{-# LANGUAGE DeriveFunctor #-}
{-# LANGUAGE DoAndIfThenElse #-}
{-# LANGUAGE EmptyDataDecls #-}
{-# LANGUAGE FlexibleContexts #-}
{-# LANGUAGE FlexibleInstances #-}
{-# LANGUAGE GADTs #-}
{-# LANGUAGE GeneralizedNewtypeDeriving #-}
{-# LANGUAGE InstanceSigs #-}
{-# LANGUAGE KindSignatures #-} -- MaybeF
{-# LANGUAGE MultiParamTypeClasses #-}
{-# LANGUAGE OverloadedStrings #-}
{-# LANGUAGE PatternGuards #-}
{-# LANGUAGE RankNTypes #-}
{-# LANGUAGE ScopedTypeVariables #-}
{-# LANGUAGE TypeFamilies #-}
{-# LANGUAGE TypeOperators #-}
{-# LANGUAGE TypeSynonymInstances #-}
{-# LANGUAGE ViewPatterns #-}

module Reopt.Symbolic.Semantics
       ( gimmeCFG
       , gen1
       , gen2
       , module Lang.Crucible.FunctionHandle
       , argTypes
       , retType
       , translateSingleBlock
       , translateFunction
       , MachineCtx
       , MachineState
       , MachineStateCtx
       , machineCtx
       , machineState
       , machineStateCtx
       , asPosNat
       ) where

import           Control.Lens
import           Control.Monad.Reader
import           Control.Monad.ST
import           Control.Monad.State.Strict
import           Control.Monad.Writer
  (censor, execWriterT, listen, tell, MonadWriter, WriterT)
import           Data.Binary.IEEE754
import           Data.BitVector (BV)
import qualified Data.BitVector as BV
import           Data.Bits
import qualified Data.Foldable as Fold
import           Data.Functor
import           Data.IORef
import           Data.Map (Map)
import qualified Data.Map as Map
import           Data.Maybe
import           Data.Monoid (mempty)
import           Data.Parameterized.Classes (OrderingF(..), OrdF, compareF, fromOrdering)
import           Data.Parameterized.Context as Ctx
import           Data.Parameterized.Map (MapF)
import qualified Data.Parameterized.Map as MapF
import           Data.Parameterized.NatRepr
import           Data.Parameterized.Some
import Data.Proxy
import           Data.Sequence (Seq)
import qualified Data.Sequence as Seq
import qualified Data.Text as Text
import qualified Data.Vector as V
import           Text.PrettyPrint.ANSI.Leijen (pretty)

import           Data.Word
import           GHC.TypeLits

import qualified Flexdis86 as Flexdis
import qualified Lang.Crucible.Core as C
import           Lang.Crucible.FunctionHandle
import qualified Lang.Crucible.Generator as G
import           Lang.Crucible.ProgramLoc
import           Lang.Crucible.Simulator.Evaluation
import           Lang.Crucible.Simulator.RegMap
import           Lang.Crucible.Solver.Interface
import           Lang.Crucible.Solver.SimpleBuilder
import           Lang.Crucible.Solver.SimpleBackend
import           Lang.Crucible.SSAConversion (toSSA)
import qualified Lang.Crucible.Types as Cr
import           Numeric (showHex)
import           Reopt.BasicBlock.FunctionCFG
import           Reopt.Object.Memory
import qualified Reopt.CFG.Representation as R
import           Reopt.Semantics.FlexdisMatcher (execInstruction)
import           Reopt.Semantics.Monad
  ( Type(..)
  , TypeRepr(..)
  , BoolType
  , bvLit
  )
import qualified Reopt.Semantics.Monad as S
import qualified Reopt.Machine.StateNames as N
import           Reopt.Machine.Types ( FloatInfo(..), FloatInfoRepr, FloatType
                                     , TypeBits, floatInfoBits, n1, n4, n5, n8
                                     , n32, n64, type_width
                                     )
import           Reopt.Reified.Semantics

import           Debug.Trace


------------------------------------------------------------------------
-- Types
------------------------------------------------------------------------
data Env s = Env { vars :: MapF Var (G.Atom s), blocks :: Map Word64 (G.Label s), trackedRip :: Word64}

insertVar :: Var tp -> G.Atom s tp -> Env s -> Env s
insertVar v a env = env {vars = MapF.insert v a (vars env)}
-- FIXME: lenses?

data Var tp = Var !(Cr.TypeRepr tp) !Name
type Name = String

instance TestEquality Var where
  (Var tp1 n1) `testEquality` (Var tp2 n2) = do
    Refl <- testEquality tp1 tp2
    return Refl

instance MapF.OrdF Var where
  (Var tp1 n1) `compareF` (Var tp2 n2) =
    case (tp1 `compareF` tp2, n1 `compare` n2) of
      (LTF,_) -> LTF
      (GTF,_) -> GTF
      (EQF,o) -> fromOrdering o

instance Ord (Var tp) where
  (Var _ n1) `compare` (Var _ n2) =
    n1 `compare` n2

instance Eq (Var tp) where
  (Var _ n1) == (Var _ n2) =
    n1 == n2



------------------------------------------------------------------------
-- Stmt -> RegCFG translation
------------------------------------------------------------------------
type GPRs = C.WordMapType 4 (C.BVType 64)
type Flags = C.WordMapType 5 (C.BVType 1)
type PC = C.BVType 64
type Heap = C.ArrayType (C.BVType 64) (C.BVType 8)

type MachineCtx = EmptyCtx ::> Heap ::> GPRs ::> Flags ::> PC
type MachineState = C.StructType MachineCtx
type MachineStateCtx = EmptyCtx ::> MachineState

machineCtx = C.ctxRepr :: C.CtxRepr MachineCtx
machineState = C.StructRepr machineCtx :: C.TypeRepr MachineState
machineStateCtx = C.ctxRepr :: C.CtxRepr MachineStateCtx

-- | Instruction pointer / program counter
curIP :: Simple Lens (G.Expr s MachineState) (G.Expr s PC)
curIP = lens getter setter
  where
    getter st     = G.App $ C.GetStruct st idx (C.BVRepr n64)
    setter st val = G.App $ C.SetStruct machineCtx st idx val
    idx :: Ctx.Index MachineCtx PC
    idx = nextIndex (incSize . incSize . incSize $ zeroSize)

-- | 32 individual bits in the flags register.
flagRegs :: Simple Lens (G.Expr s MachineState) (G.Expr s Flags)
flagRegs = lens getter setter
  where
    getter st     = G.App $ C.GetStruct st idx (C.WordMapRepr n5 (C.BVRepr n1))
    setter st val = G.App $ C.SetStruct machineCtx st idx val
    idx :: Ctx.Index MachineCtx Flags
    idx = skip $ nextIndex $ incSize . incSize $ zeroSize

-- | The 16 general-purpose registers.
reg64Regs :: Simple Lens (G.Expr s MachineState) (G.Expr s GPRs)
reg64Regs = lens getter setter
  where
    getter st     = G.App $ C.GetStruct st idx (C.WordMapRepr n4 (C.BVRepr n64))
    setter st val = G.App $ C.SetStruct machineCtx st idx val
    idx :: Ctx.Index MachineCtx GPRs
    idx = skip . skip $ nextIndex $ incSize zeroSize


heap :: Simple Lens (G.Expr s MachineState) (G.Expr s Heap)
heap = lens getter setter
  where
    getter st     = G.App $ C.GetStruct st idx (Cr.typeRepr :: Cr.TypeRepr Heap) --  (C.ArrayRepr (C.BVRepr n64) (C.BVRepr n8))
    setter st val = G.App $ C.SetStruct machineCtx st idx val
    idx :: Ctx.Index MachineCtx Heap
    idx = skip . skip . skip $ nextIndex $ zeroSize

-- | Lens for WordMaps
wordMap :: forall s w n
         . (1 <= w, KnownNat w, KnownNat n)
        => Int
        -> Simple Lens (G.Expr s (C.WordMapType w (C.BVType n))) (G.Expr s (C.BVType n))
wordMap i = lens getter setter
  where
    getter st     = G.App $ C.LookupWordMap (C.BVRepr nr_n) idx st
    setter st val = G.App $ C.InsertWordMap nr_w (C.BVRepr nr_n) idx val st
    idx = G.App $ C.BVLit nr_w (fromIntegral i)
    nr_w = knownNat :: NatRepr w
    nr_n = knownNat :: NatRepr n

type RegisterType (cl :: N.RegisterClass) = C.BVType (N.RegisterClassBits cl)

register :: forall f cl s
          . N.RegisterName cl
         -> Simple Lens (G.Expr s MachineState) (G.Expr s (RegisterType cl))
register reg =
   case reg of
      N.IPReg           -> curIP
      N.GPReg n         -> reg64Regs . wordMap n
      N.FlagReg n       -> flagRegs . wordMap n
      _                 -> error $ "unimplemented RegisterName" ++ show reg


translateSingleBlock :: HandleAllocator s
                     -> Block
                     -> ST s (C.SomeCFG MachineStateCtx MachineState)
translateSingleBlock halloc block = do
  fnH <- mkHandle' halloc "testBlock" machineStateCtx machineState
  (g,[]) <- G.defineFunction halloc InternalPos fnH $ mkDefn block
  return $ toSSA g

mkDefn :: Block -> G.FunctionDef Env MachineStateCtx MachineState
mkDefn (Block stmts term) assn = (s, f)
  where s = Env {vars = MapF.empty, blocks = Map.empty, trackedRip = 0}
        f = do
          ms <- G.newReg $ G.AtomExpr $ assn^._1
          let getLabel w = do
                l <- G.newLabel
                G.defineBlock l $ G.returnFromFunction =<< G.readReg ms
                return l
          trace (show $ ppStmts stmts) $ mapM_ (generateStmt ms getLabel) stmts
          generateTerm ms getLabel term
          G.returnFromFunction =<< G.readReg ms

translateFunction :: HandleAllocator s
                  -> Map Word64 Block
                  -> Word64
                  -> ST s (C.SomeCFG MachineStateCtx MachineState)
translateFunction halloc blockMap entry = do
  fnH <- mkHandle' halloc "entryBlock" machineStateCtx machineState
  (g,[]) <- G.defineFunction halloc InternalPos fnH $ mkFunctionDefn entry blockMap
  return $ toSSA g

mkFunctionDefn :: Word64
               -> Map Word64 Block
               -> G.FunctionDef Env MachineStateCtx MachineState
mkFunctionDefn entry  map assn = (s,f)
  where s = Env {vars = MapF.empty, blocks = Map.empty, trackedRip = 0}
        f = do
          ms <- G.newReg $ G.AtomExpr $ assn^._1
          let getLabel w = do
              env <- get
              let labelMap = blocks env
              case Map.lookup w labelMap of
                Just label -> return label
                Nothing ->
                  case Map.lookup w map of
                    Just b -> do
                      label <- G.newLabel
                      put $ env{blocks = Map.insert w label labelMap}
                      G.defineBlock label $ do
                        G.setPosition $ BinaryPos "__BINARY__" w
                        generateBlock ms getLabel b
                      return label
                    Nothing -> error $ "Unknown block entry 0x" ++ showHex w " in getLabel!"
          G.setPosition $ BinaryPos "__BINARY__" entry
          generateBlock ms getLabel (map Map.! entry)
          G.readReg ms


generateBlock :: (G.Reg s MachineState)
              -> (Word64 -> G.End s Env init MachineState (G.Label s))
              -> Block
              -> G.Generator s Env MachineState ()
generateBlock ms getLabel (Block stmts term) = do
  mapM_ (generateStmt ms getLabel) stmts
  generateTerm ms getLabel term
  

generateStmt :: (G.Reg s MachineState)
             -> (Word64 -> G.End s Env init MachineState (G.Label s))
             -> Stmt
             -> G.Generator s Env MachineState ()

generateStmt ms getLabel (S.Register N.IPReg := LitExpr nr i) = do
  G.modifyReg ms (curIP .~ G.App (C.BVLit nr i))
  modify $ \env -> env {trackedRip = fromIntegral i}
--
generateStmt ms getLabel (l := e) = case l of
  S.Register reg -> do
    e' <- fmap (runReader (translateExpr' e)) get
    G.modifyReg ms (register reg .~ e')

<<<<<<< HEAD
  S.MemoryAddr addr (BVTypeRepr nr) ->
    case testEquality nr S.n8 of
      Nothing -> error "not a byte write!"
      Just Refl -> do
        e' <- fmap (runReader (translateExpr' e)) get
        addr' <- fmap (runReader (translateExpr' addr)) get
        let upd hp = G.App $ C.SymArrayUpdate C.typeRepr C.typeRepr hp addr' e'
        G.modifyReg ms (heap %~ upd)
=======
  S.MemoryAddr _ _ -> return () -- error "assign meem addr unimplemented"
>>>>>>> fe046bdf

  _ -> return ()
--
generateStmt ms getLabel (Get v l) = do
  a <- G.mkAtom =<< translateLocGet ms l
  modify $ insertVar (translateVar v) a
--
<<<<<<< HEAD
generateStmt _ms (Let v e) = do
  e' <- G.mkAtom =<< fmap (runReader (translateExpr' e)) get  
  modify $ insertVar (translateVar v) e'
--
generateStmt _ms (MakeUndefined v tr) = case tr of
=======
generateStmt _ms getLabel (MakeUndefined v tr) = case tr of
>>>>>>> fe046bdf
  BVTypeRepr nr -> do
    a <- G.mkAtom . G.App $ asPosNat nr (C.BVUndef nr)
    modify (insertVar (translateVar v) a)
--
generateStmt _ms getLabel (Ifte_ e s1s s2s) =
  case (s1s, s2s) of
    -- This is the pattern we generate for Jcc, so we know that it's the end of
    -- a block... it's a bit of a hack
    ([Get v (S.Register N.IPReg), S.Register N.IPReg := AppExpr (R.BVAdd _ (VarExpr v') (LitExpr nr i))], []) | v == v' -> do
      e' <- fmap (G.App . C.BVNonzero n1 . runReader (translateExpr' e)) get
      a <- G.mkAtom e'
      G.endNow $ \c -> do
        branchTrampoline <- G.newLabel
        nextRip <- fmap trackedRip get
        fallthroughLabel <- getLabel nextRip
        G.endCurrentBlock (G.Br a branchTrampoline fallthroughLabel)
        G.defineBlock branchTrampoline $ do
          G.setPosition $ InternalPos
          mapM_ (generateStmt _ms getLabel) s1s
          G.endNow $ \c -> do
            branchLabel <- getLabel $ nextRip + fromIntegral i
            G.endCurrentBlock (G.Jump branchLabel)

    _ -> do 
      e' <- fmap (G.App . C.BVNonzero n1 . runReader (translateExpr' e)) get
      G.setPosition InternalPos
      G.ifte_ e' (mapM_ (generateStmt _ms getLabel) s1s) (mapM_ (generateStmt _ms getLabel) s2s)

--
generateStmt _ _ stmt = error $ unwords [ "generateStmt: unimplemented Stmt case:"
                                      , show (ppStmt stmt)
                                      ]


translateLocGet :: G.Reg s MachineState -> S.Location (Expr (S.BVType 64)) tp
                -> G.Generator s Env MachineState (G.Expr s (F tp))
translateLocGet ms (S.Register reg) = do
  regs <- G.readReg ms
  return $ regs ^. register reg
translateLocGet ms (S.MemoryAddr addr (S.BVTypeRepr nr)) = do
  h <- (^. heap) <$> G.readReg ms
  addr' <- fmap (runReader (translateExpr' addr)) get
  asPosNat nr $ do
     let v  = C.SymArrayLookup C.typeRepr C.typeRepr h addr'
         v' = case testNatCases nr n8 of
                NatCaseLT LeqProof -> (C.BVTrunc nr n8 (G.App v))
                NatCaseEQ     -> v
                NatCaseGT LeqProof -> (C.BVZext nr n8 (G.App v))
     return $ G.App v'

translateLocGet ms (S.TruncLoc l nr) = do
  e <- translateLocGet ms l
  return $ G.App $ C.BVTrunc nr (S.loc_width l) e
translateLocGet ms ll@(S.LowerHalf l) = do
  e <- translateLocGet ms l
  let w = S.loc_width l
  let hw = S.loc_width ll
  withLeqProof (leqAdd2 (leqRefl hw) (leqProof (knownNat::NatRepr 1) hw)) $
      return $ G.App $ C.BVTrunc hw w e
translateLocGet ms ll@(S.UpperHalf l) = do
  e <- translateLocGet ms l
  let w = S.loc_width l
  let hw = S.loc_width ll
  withLeqProof (leqAdd (leqProof (knownNat::NatRepr 1) hw) hw) $ return $ G.App $ C.BVSelect hw hw w e

generateTerm :: (G.Reg s MachineState)
             -> (Word64 -> G.End s Env init MachineState (G.Label s))
             -> Term
             -> G.Generator s Env MachineState ()
generateTerm ms getLabel Ret = do
  G.returnFromFunction =<< G.readReg ms
generateTerm ms getLabel (Cond _ _) = return () -- handled in a special case for Ifte
generateTerm ms getLabel (Fallthrough w) = do
  G.endNow $ \c -> do
    l <- getLabel w
    G.endCurrentBlock (G.Jump l)
generateTerm ms getLabel (Direct w) = do
  G.endNow $ \c -> do
    l <- getLabel w
    G.endCurrentBlock (G.Jump l)
generateTerm ms getLabel (Call _ ret) = do
  G.endNow $ \c -> do 
    l <- getLabel ret
    G.endCurrentBlock (G.Jump l)
  
--
generateTerm ms getLabel t = error $ "generateTerm: unimplemented case: " ++ show t


type family F (tp :: Type) :: C.CrucibleType where
  F (BVType n) = Cr.BVType n

-- This is necessary because traverseApp requires its argument function to return
-- something which is a functor over tp. So the newtype wraps the (F tp) type function
-- application inside of it.
newtype GExpr s tp = GExpr { unGExpr :: G.Expr s (F tp) }

translateExpr' :: (MonadReader (Env s) m, Applicative m) => Expr tp -> m (G.Expr s (F tp))
translateExpr' e = trace (show $ ppExpr e) (fmap unGExpr $ translateExpr e)

-- This is an identity function intended to be a workaround for GHC bug #10507
--   https://ghc.haskell.org/trac/ghc/ticket/10507
nonLoopingCoerce :: (x :~: y) -> v (BVType x) -> v (BVType y)
nonLoopingCoerce Refl x = x

nonLoopingCoerce' :: (y :~: x) -> v (BVType x) -> v (BVType y)
nonLoopingCoerce' Refl x = x

-- This is an identity function intended to be a workaround for GHC bug #10742
--   https://ghc.haskell.org/trac/ghc/ticket/10742
ghcBugWorkAround :: proxy n -> ((1 <=? n) ~ (1 <=? n) => a) -> a
ghcBugWorkAround _ x = x
  
translateExpr :: (MonadReader (Env s) m, Applicative m) => Expr tp -> m (GExpr s tp) -- m (G.Expr s (F tp))
-- FIXME: I'm specializing to BVType because I know that's the only (currently)
-- possible `tp`. But that could change.
translateExpr (LitExpr nr i) = return . GExpr $ G.App (C.BVLit nr i)
--
translateExpr (VarExpr var) = do
  let var'@(Var _ name) = translateVar var
  mA <- reader (MapF.lookup var' . vars)
  case mA of
    Just atom -> return . GExpr $ G.AtomExpr atom
    Nothing   -> error $ "translateExpr bug: unbound variable " ++ name ++ " in expr"
--
translateExpr (AppExpr a) = translateApp <$> R.traverseApp translateExpr a
--
translateExpr expr = error $ unwords [ "translateExpr: unimplemented Expr case:"
                                     , show (ppExpr expr)
                                     ]

translateApp :: R.App (GExpr s) tp -> GExpr s tp -- m (G.Expr s (F tp))
translateApp a = case a of
  R.BVAdd nr e1 e2 -> binop nr e1 e2 C.BVAdd
  R.BVSub nr e1 e2 -> binop nr e1 e2 C.BVSub
  R.BVMul nr e1 e2 -> binop nr e1 e2 C.BVMul
  R.BVTestBit (GExpr e1) (GExpr e2)
    | Cr.BVRepr nr1 <- G.exprType e1
    , Cr.BVRepr nr2 <- G.exprType e2 ->
      GExpr $ bvBit nr1 nr2 e1 e2

  R.BVComplement nr e -> unop nr e C.BVNot
  R.BVEq e1 e2 -> boolBinop e1 e2 C.BVEq
  R.BVSignedLt e1 e2 -> boolBinop e1 e2 C.BVSlt
  R.BVUnsignedLt e1 e2 -> boolBinop e1 e2 C.BVUlt
  R.Mux nr (GExpr b) (GExpr e1) (GExpr e2) ->
      GExpr $ G.App $ asPosNat nr $ C.BVIte (G.App $ C.BVEq n1 (G.App $ C.BVLit n1 1) b) nr e1 e2

  R.BVAnd nr e1 e2 -> binop nr e1 e2 C.BVAnd
  R.BVOr nr e1 e2 -> binop nr e1 e2 C.BVOr
  R.BVXor nr e1 e2 -> binop nr e1 e2 C.BVXor

  R.BVShl nr e1 e2 -> binop nr e1 e2 C.BVShl
  R.BVShr nr e1 e2 -> binop nr e1 e2 C.BVLshr
  R.BVSar nr e1 e2 -> binop nr e1 e2 C.BVAshr

  R.Trunc e w
    | Cr.BVRepr nr <- G.exprType (unGExpr e) -> unop nr e (C.BVTrunc w)

  -- FIXME: crucible swaps the order of the bytes ...
  R.ConcatV n1 n2 (GExpr e1) (GExpr e2) ->
    case plusComm n1 n2 of
      Refl -> GExpr . G.App $ asPosNat n1 $ asPosNat n2 $ C.BVConcat n2 n1 e2 e1
  R.UExt e w
    | Cr.BVRepr nr <- G.exprType (unGExpr e) -> unop nr e (C.BVZext w)

  R.SExt e w
    | Cr.BVRepr nr <- G.exprType (unGExpr e) -> unop nr e (C.BVSext w)

  -- TODO: Actually implement this
  R.EvenParity e ->
    GExpr . G.App $ C.BVLit n1 0

  -- TODO: Actually implement this
  R.SadcOverflows nr (GExpr e1) (GExpr e2) (GExpr carry) ->
    GExpr . G.App $ C.BVLit n1 0

  -- TODO: Actually implement this
  R.UadcOverflows nr (GExpr e1) (GExpr e2) (GExpr carry) ->
    GExpr . G.App $ C.BVLit n1 0

  -- TODO: Actually implement this
  R.UsbbOverflows nr (GExpr e1) (GExpr e2) (GExpr borrow) ->
    GExpr . G.App $ C.BVLit n1 0

  -- TODO: Actually implement this
  R.SsbbOverflows nr (GExpr e1) (GExpr e2) (GExpr borrow) ->
    GExpr . G.App $ C.BVLit n1 0

  _ -> error $ unwords [ "translateExpr App case unimplemented:"
                       , show (R.ppApp (pretty . unGExpr) a)
                       ]
  where
    -- For some reason the booleans don't have their size, so we
    -- figure it out here ...
    boolBinop :: forall s tp.
                 GExpr s tp
                 -> GExpr s tp
                 -> (forall n. (1 <= n) =>
                     NatRepr n
                     -> G.Expr s (F (BVType n))
                     -> G.Expr s (F (BVType n))
                     -> C.App (G.Expr s) C.BoolType)
                 -> GExpr s (BVType 1)
    boolBinop (GExpr e1) (GExpr e2) f
      | Cr.BVRepr nr <- G.exprType e1 =
         GExpr . G.App . C.BoolToBV n1 . G.App $ asPosNat nr (f nr e1 e2)

    binop :: forall s n tp.
             NatRepr n
             -> GExpr s (BVType n)
             -> GExpr s (BVType n)
             -> ((1 <= n) => NatRepr n
                 -> G.Expr s (F (BVType n))
                 -> G.Expr s (F (BVType n))
                 -> C.App (G.Expr s) (F tp))
             -> GExpr s tp
    binop nr (GExpr e1) (GExpr e2) f =
          GExpr . G.App $ asPosNat nr (f nr e1 e2)

    unop :: forall s n tp.
            NatRepr n
            -> GExpr s (BVType n)
            -> ((1 <= n) => NatRepr n -> G.Expr s (F (BVType n)) -> C.App (G.Expr s) (F tp))
            -> GExpr s tp
    unop nr (GExpr e1) f =
          GExpr . G.App $ asPosNat nr (f nr e1)


asPosNat :: forall n s a
           . NatRepr n
          -> ((1 <= n) => a)
          -> a
asPosNat nr x = case isPosNat nr of
  Nothing -> error "zero-width NatRepr"
  Just prf -> withLeqProof prf x

tracer x y = id -- trace (unwords ["target width:", show (natValue x), "current width:", show (natValue y)])

bvBit :: forall s n log_n
       . NatRepr n
      -> NatRepr log_n
      -> G.Expr s (C.BVType n)
      -> G.Expr s (C.BVType log_n)
      -> G.Expr s (C.BVType 1)
bvBit nr1 nr2 val idx =
  case testNatCases nr1 n1 of
    NatCaseLT prf -> error "zero-width NatRepr"
    NatCaseEQ -> val
    NatCaseGT prf -> withLeqProof prf $ tracer n1 nr1 $ (G.App $ C.BVTrunc n1 nr1 shiftedVal)
  where
    shiftedVal :: G.Expr s (C.BVType n)
    shiftedVal = G.App $ asPosNat nr1 (C.BVAshr nr1 val idx')
    idx' :: G.Expr s (C.BVType n)
    idx' = case testNatCases nr2 nr1 of
      NatCaseLT prf ->
        withLeqProof prf (asPosNat nr2 (G.App $ C.BVZext nr1 nr2 idx))
      NatCaseEQ -> idx
      NatCaseGT prf ->
        withLeqProof prf (asPosNat nr1 (G.App $ tracer nr1 nr2 $ C.BVTrunc nr1 nr2 idx))


translateVar :: Variable tp -> Var (F tp)
translateVar (Variable tr name) =
  case tr of
    BVTypeRepr nr -> Var (Cr.BVRepr nr) name


------------------------------------------------------------------------
-- Hand-written Crucible CFG (for learning)
------------------------------------------------------------------------

type ArgTys = EmptyCtx ::> C.BVType 32
type RetTy = C.BVType 32

argTypes = C.ctxRepr :: C.CtxRepr ArgTys
retType  = C.BVRepr n32 :: C.TypeRepr RetTy

gen1 :: Assignment (G.Atom s) ArgTys -> G.Generator s t RetTy a
gen1 assn = do
  reg <- G.newReg $ G.AtomExpr $ assn^._1 -- assn ! base
  val <- G.readReg reg
  let foo = G.App (C.BVLit n32 11)
  G.assignReg reg (G.App $ C.BVMul n32 val foo)
  G.returnFromFunction =<< G.readReg reg

gen2 :: Assignment (G.Atom s) ArgTys -> G.Generator s t RetTy a
gen2 assn = do
  reg <- G.newReg $ G.AtomExpr $ assn^._1 -- assn ! base
  val <- G.readReg reg
  let foo1 = G.App (C.BVLit n32 6)
      foo2 = G.App (C.BVLit n32 5)
      bar = G.App (C.BVMul n32 val foo1)
      baz = G.App (C.BVMul n32 val foo2)
  G.assignReg reg (G.App $ C.BVAdd n32 bar baz)
  G.returnFromFunction =<< G.readReg reg


gimmeCFG :: HandleAllocator s
         -> (forall s. Assignment (G.Atom s) ArgTys -> G.Generator s [] RetTy (G.Expr s RetTy))
         -- -> ST s (G.CFG s EmptyCtx RetTy, [C.AnyCFG])
         -> ST s C.AnyCFG
gimmeCFG halloc gen = do
  fnH <- mkHandle' halloc "testFun" argTypes retType
  let fnDef :: G.FunctionDef [] ArgTys RetTy
      fnDef inputs = (s, f)
        where s = []
              f = gen inputs
  (g,[]) <- G.defineFunction halloc InternalPos fnH fnDef
  case toSSA g of
    C.SomeCFG g_ssa -> return (C.AnyCFG g_ssa)<|MERGE_RESOLUTION|>--- conflicted
+++ resolved
@@ -306,7 +306,6 @@
     e' <- fmap (runReader (translateExpr' e)) get
     G.modifyReg ms (register reg .~ e')
 
-<<<<<<< HEAD
   S.MemoryAddr addr (BVTypeRepr nr) ->
     case testEquality nr S.n8 of
       Nothing -> error "not a byte write!"
@@ -315,9 +314,6 @@
         addr' <- fmap (runReader (translateExpr' addr)) get
         let upd hp = G.App $ C.SymArrayUpdate C.typeRepr C.typeRepr hp addr' e'
         G.modifyReg ms (heap %~ upd)
-=======
-  S.MemoryAddr _ _ -> return () -- error "assign meem addr unimplemented"
->>>>>>> fe046bdf
 
   _ -> return ()
 --
@@ -325,15 +321,11 @@
   a <- G.mkAtom =<< translateLocGet ms l
   modify $ insertVar (translateVar v) a
 --
-<<<<<<< HEAD
-generateStmt _ms (Let v e) = do
+generateStmt _ms getLabel (Let v e) = do
   e' <- G.mkAtom =<< fmap (runReader (translateExpr' e)) get  
   modify $ insertVar (translateVar v) e'
 --
-generateStmt _ms (MakeUndefined v tr) = case tr of
-=======
 generateStmt _ms getLabel (MakeUndefined v tr) = case tr of
->>>>>>> fe046bdf
   BVTypeRepr nr -> do
     a <- G.mkAtom . G.App $ asPosNat nr (C.BVUndef nr)
     modify (insertVar (translateVar v) a)
