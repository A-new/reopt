--- conflicted
+++ resolved
@@ -334,15 +334,8 @@
   true = bvLit knownNat (1::Integer)
 
   false :: v BoolType
-<<<<<<< HEAD
   false = bvLit knownNat (0::Integer)
-=======
-  false = bvLit knownNat (0 :: Int)
->>>>>>> e9350d3f
-
-  true  :: v BoolType
-  true = bvLit knownNat (1 :: Int)
-  
+
   -- | Construct a literal bit vector.  The result is undefined if the
   -- literal does not fit withint the given number of bits.
   bvLit :: Integral a => NatRepr n -> a -> v (BVType n)
@@ -356,26 +349,14 @@
   -- | Performs a multiplication of two bitvector values.
   bvMul :: v (BVType n) -> v (BVType n) -> v (BVType n)
 
-<<<<<<< HEAD
-{-
-  -- | Add two bitvectors together without dropping overflow.
-  bvMul :: v (BVType n) -> v (BVType n) -> v (BVType (2 * n))
-  bvMul x y = mul (sext w2 x) ((addNat
-    where w = bv_width x
-          w2 = addNat w w
--}
 
   -- | Bitwise complement
   complement :: v (BVType n) -> v (BVType n)
-=======
+
   -- | 2's complement
   bvNeg :: v (BVType n) -> v (BVType n)
   bvNeg n = bvLit (bv_width n) (0 :: Int) `bvSub` n
 
-  -- | Add two double precision floating point numbers.
-  doubleAdd :: v DoubleType -> v DoubleType -> v DoubleType
->>>>>>> e9350d3f
-
   -- | Bitwise and
   (.&.) :: v (BVType n) -> v (BVType n) -> v (BVType n)
 
@@ -389,24 +370,19 @@
   (.=.) :: v (BVType n) -> v (BVType n) -> v BoolType
   bv .=. bv' = is_zero (bv `bvXor` bv')
 
-<<<<<<< HEAD
   -- | Return true if value is zero.
   is_zero :: v (BVType n) -> v BoolType
   is_zero x = x .=. bvLit (bv_width x) (0::Integer)
-=======
+
   -- | Concatentates two bit vectors
-  bvCat :: v (BVType n) -> v (BVType n) -> v (BVType (n + m))
+  bvCat :: v (BVType n) -> v (BVType n) -> v (BVType (n + n))
 
   -- FIXME: constants shifts?
-  -- | Rotations 
+  -- | Rotations
   bvRol, bvRor :: Int -> v (BVType n) -> v (BVType n)
 
   -- | Shifts
-  bvShr, bvShl :: Int -> v (BVType n) -> v (BVType n)  
-
-  -- | Bitwise complement
-  complement :: v (BVType n) -> v (BVType n)
->>>>>>> e9350d3f
+  bvShr, bvShl :: Int -> v (BVType n) -> v (BVType n)
 
   -- | Truncate the value
   bvTrunc :: (m <= n) => NatRepr m -> v (BVType n) -> v (BVType m)
@@ -497,7 +473,6 @@
   -- | Add two double precision floating point numbers.
   doubleAdd :: v DoubleType -> v DoubleType -> v DoubleType
 
-
 ------------------------------------------------------------------------
 -- Monadic definition
 
