{-# LANGUAGE DataKinds #-}
{-# LANGUAGE GADTs #-}
{-# LANGUAGE KindSignatures #-}
{-# LANGUAGE PatternGuards #-}
{-# LANGUAGE RankNTypes #-}
{-# LANGUAGE ScopedTypeVariables #-}
{-# LANGUAGE TypeOperators #-}
{-# LANGUAGE ViewPatterns #-}
module Reopt.Analysis.AbsState
  ( AbsBlockState
  , mkAbsBlockState
  , absX86State
  , absBlockDiff
  , shiftSpecificOffset
  , setAbsIP
  , AbsBlockStack
  , StackEntry(..)
  , AbsValue(..)
  , emptyAbsValue
  , joinAbsValue
  , ppAbsValue
  , abstractSingleton
  , subValue
  , concreteStackOffset
  , concretize
  , asConcreteSingleton
  , meet
  , size
  , codePointerSet
  , AbsDomain(..)
  , AbsProcessorState
  , absInitialRegs
  , startAbsStack
  , initAbsProcessorState
  , absAssignments
  , assignLens
  , stridedInterval
  , finalAbsBlockState
  , addAssignment
  , addMemWrite
  , transferValue
  , transferRHS
<<<<<<< HEAD
  , abstractLt
  , abstractLeq
  , isBottom
=======
  , abstractULt
  , abstractULeq
>>>>>>> 0e5a8617
  ) where

import           Control.Applicative ( (<$>) )
import           Control.Exception (assert)
import           Control.Lens
import           Control.Monad (guard)
import           Control.Monad.State.Strict
import           Data.Map (Map)
import qualified Data.Map.Strict as Map
import           Data.Maybe
import           Data.Parameterized.Map (MapF)
import qualified Data.Parameterized.Map as MapF
import           Data.Parameterized.NatRepr
import           Data.Parameterized.Some
import           Data.Set (Set)
import qualified Data.Set as Set
import Data.Word
import           Numeric (showHex)
import           Text.PrettyPrint.ANSI.Leijen hiding ((<$>))

import qualified Reopt.Analysis.Domains.StridedInterval as SI
import           Reopt.Object.Memory
import           Reopt.CFG.Representation
import qualified Reopt.Machine.StateNames as N
import           Reopt.Machine.Types

import           Debug.Trace

------------------------------------------------------------------------
-- Abstract states

class Eq d => AbsDomain d where
  -- | The top element
  top :: d

  -- | A partial ordering over d.  forall x. x `leq` top
  leq :: d -> d -> Bool
  leq x y =
    case joinD y x of
      Nothing -> True
      Just _ -> False

  -- | Least upper bound (always defined, as we have top)
  lub :: d -> d -> d
  lub x y = case joinD x y of
              Nothing -> x
              Just r -> r

  -- | Join the old and new states and return the updated state iff
  -- the result is larger than the old state.
  joinD :: d -> d -> Maybe d
  joinD old new
    | new `leq` old = Nothing
    | otherwise     = Just $ lub old new

  {-# MINIMAL (top, ((leq,lub) | joinD)) #-}

type ValueSet = Set Integer

------------------------------------------------------------------------
-- AbsValue

data AbsValue (tp :: Type) where
  -- | An absolute value.
  FinSet :: !ValueSet -> AbsValue (BVType n)
  -- A possibly empty set of values that either point to a code segment or 0.
  CodePointers :: !(Set Word64) -> AbsValue (BVType 64)

  -- Offset of stack from the beginning of the block at the given address.
  -- First argument is address of block.
  StackOffset :: !(Set Integer) -> AbsValue (BVType 64)
  -- An offset to the stack at some offset.
  SomeStackOffset :: AbsValue (BVType 64)
  -- | A strided interval
  StridedInterval :: !(SI.StridedInterval (BVType n)) -> AbsValue (BVType n)

  -- | A sub-value about which we know only some bits.
  -- (e.g., we know that the lower 8 bits are < 10)
  SubValue :: ((n + 1) <= n')
           => !(NatRepr n)
           -> !(AbsValue (BVType n))
           ->  AbsValue (BVType n')
  -- | Any value
  TopV :: AbsValue tp

-- | Denotes that we do not know of any value that could be in set.
emptyAbsValue :: AbsValue (BVType 64)
emptyAbsValue = CodePointers Set.empty

-- | Returns a finite set of values with some width.
data SomeFinSet tp where
  IsFin :: ValueSet -> SomeFinSet (BVType n)
  NotFin :: SomeFinSet tp

asFinSet :: String -> AbsValue tp -> SomeFinSet tp
asFinSet _ (FinSet s) = IsFin s
asFinSet nm (CodePointers s)
  | s == Set.singleton 0 = IsFin (Set.singleton 0)
  | otherwise = trace ("dropping Codeptr " ++ nm) $
      IsFin (Set.mapMonotonic toInteger s)
asFinSet _ _ = NotFin

asFinSet64 :: String -> AbsValue (BVType 64) -> Maybe (Set Word64)
asFinSet64 _ (FinSet s) = Just $! (Set.mapMonotonic fromInteger s)
asFinSet64 nm (CodePointers s)
  | isZeroPtr s = Just s
  | otherwise = trace ("dropping Codeptr " ++ nm) $ Just s
asFinSet64 _ _ = Nothing

codePointerSet :: AbsValue tp -> Set Word64
codePointerSet (CodePointers s) = s
codePointerSet _ = Set.empty

-- prop_SubValue :: AbsValue tp -> Bool
-- prop_SubValue (SubValue n v v') =
--   case (concretize v, concretize v') of
--    (_, Nothing)         -> True
--    -- FIXME: maybe? this just says all lower bits are set.  We could
--    -- expand out the Top, but that might be expensive for large n.
--    (Nothing, _)         -> False
--    (Just vs, Just vs')  -> vs `Set.isSubsetOf` (Set.map (toUnsigned n) vs')
-- prop_SubValue _ = True

-- | The maximum number of values we hold in a ValueSet, after which
-- we move to intervals
maxSetSize :: Int
maxSetSize = 5

-- Note that this is syntactic equality only.
instance Eq (AbsValue tp) where
  FinSet x    == FinSet y      = x == y
  CodePointers x == CodePointers y = x == y
  StackOffset ox  == StackOffset oy   = ox == oy
  SomeStackOffset == SomeStackOffset  = True
  StridedInterval si1 == StridedInterval si2 = si1 == si2
  SubValue n v == SubValue n' v'
    | Just Refl <- testEquality n n' = v == v'
    | otherwise = False
  TopV == TopV = True
  _    == _    = False

instance EqF AbsValue where
  eqF = (==)

instance Show (AbsValue tp) where
  show = show . pretty

instance Pretty (AbsValue tp) where
  pretty (FinSet s) = ppIntegerSet s
  pretty (CodePointers s) = text "code" <+> ppIntegerSet s
  pretty (StridedInterval s) = pretty s
  pretty (SubValue n av) = (pretty av) <> brackets (integer (natValue n))
  pretty (StackOffset     s) = text "rsp_0 +" <+> ppIntegerSet s
  pretty SomeStackOffset = text "rsp_0 + ?"
  pretty TopV = text "top"

ppIntegerSet :: (Show w, Integral w) => Set w -> Doc
ppIntegerSet vs = encloseSep lbrace rbrace comma (map ppv (Set.toList vs))
  where ppv v' = assert (v' >= 0) $ text ("0x" ++ showHex v' "")


-- | Returns a set of concrete integers that this value may be.
-- This function will neither return the complete set or an
-- known under-approximation.
concretize :: AbsValue tp -> Maybe (Set Integer)
concretize (FinSet s) = Just s
concretize (CodePointers s) = Just (Set.mapMonotonic toInteger s)
concretize (SubValue _ _) = Nothing -- we know nothing about _all_ values
concretize (StridedInterval s) =
  trace ("Concretizing " ++ show (pretty s)) $
  Just (Set.fromList (SI.toList s))
concretize _ = Nothing

-- FIXME: make total, we would need to carry around tp
size :: AbsValue tp -> Maybe Integer
size (FinSet s) = Just $ fromIntegral (Set.size s)
size (CodePointers s) = Just $ fromIntegral (Set.size s)
size (StridedInterval s) = Just $ SI.size s
size (StackOffset s) = Just $ fromIntegral (Set.size s)
size _ = Nothing

-- | Return single value is the abstract value can only take on one value.
asConcreteSingleton :: AbsValue tp -> Maybe Integer
asConcreteSingleton v = do
  sz <- size v
  guard (sz == 1)
  [i] <- Set.toList <$> concretize v
  return i

-- -----------------------------------------------------------------------------
-- Smart constructors

-- | Smart constructor for strided intervals which takes care of top
stridedInterval :: SI.StridedInterval (BVType tp) -> AbsValue (BVType tp)
stridedInterval si
  | SI.isTop si = TopV
  | otherwise   = StridedInterval si

-- | Smart constructor for sub-values.  This ensures that the
-- subvalues are sorted on size.
subValue :: ((n + 1) <= n') =>
            NatRepr n -> AbsValue (BVType n)
            -> AbsValue (BVType n')
subValue n v
  | TopV <- v = TopV
  | otherwise = SubValue n v

isEmpty :: AbsValue tp -> Bool
isEmpty (CodePointers s) = Set.null s
isEmpty (FinSet s) = Set.null s
isEmpty _ = False

-- -----------------------------------------------------------------------------
-- Instances

-- | Returns true if set just contains 0.
isZeroPtr :: Set Word64 -> Bool
isZeroPtr s = Set.size s == 1 && Set.findMin s == 0

-- | Join the old and new states and return the updated state iff
-- the result is larger than the old state.
-- This also returns any addresses that are discarded during joining.
joinAbsValue :: AbsValue tp -> AbsValue tp -> Maybe (AbsValue tp)
joinAbsValue x y
    | Set.null s = r
    | otherwise = trace ("dropping " ++ show (ppIntegerSet s) ++ "\n" ++ show x ++ "\n" ++ show y ++ "\n") r
  where (r,s) = runState (joinAbsValue' x y) Set.empty

addWords :: Set Word64 -> State (Set Word64) ()
addWords s = modify $ Set.union (Set.delete 0 s)

-- | Join the old and new states and return the updated state iff
-- the result is larger than the old state.
-- This also returns any addresses that are discarded during joining.
joinAbsValue' :: AbsValue tp -> AbsValue tp -> State (Set Word64) (Maybe (AbsValue tp))

joinAbsValue' TopV x = do
  addWords (codePointerSet x)
  return $! Nothing
joinAbsValue' x y | isEmpty y = return $ Nothing
                  | isEmpty x = return $ (Just $! y)
joinAbsValue' (CodePointers old) (CodePointers new)
    | new `Set.isSubsetOf` old = return $ Nothing
    | otherwise = return $ (Just $! CodePointers r)
  where r = Set.union old new
joinAbsValue' (FinSet old) (CodePointers new0)
    | isZeroPtr new0 =
      if Set.member 0 old then
        return $ Nothing
      else
        return $ (Just $! FinSet $ Set.insert 0 old)
    | new `Set.isSubsetOf` old = do
      addWords new0
      return $ Nothing
    | Set.size r > maxSetSize = do
      addWords new0
      return $ Just TopV
    | otherwise = do
      addWords new0
      return $ Just (FinSet r)

  where r = Set.union old new
        new = Set.mapMonotonic toInteger new0

joinAbsValue' (CodePointers old) (FinSet new)
    | isZeroPtr old = do
      return $ (Just $! FinSet (Set.insert 0 new))
    | Set.size r > maxSetSize = do
      addWords old
      return $ Just TopV
    | otherwise = do
      addWords old
      return $ Just (FinSet r)
  where r = Set.union (Set.mapMonotonic toInteger old) new
joinAbsValue' (FinSet old) (FinSet new)
    | new `Set.isSubsetOf` old = return $ Nothing
    | Set.size r > maxSetSize = return $ Just TopV
    | otherwise = return $ Just (FinSet r)
  where r = Set.union old new
joinAbsValue' (StackOffset old) (StackOffset new)
    | new `Set.isSubsetOf` old = return $ Nothing
    | Set.size r > maxSetSize = return $ Just TopV
    | otherwise = return $ Just (StackOffset r)
  where r = Set.union old new

-- Intervals
joinAbsValue' v v'
    | StridedInterval si_old <- v, StridedInterval si_new <- v'
    , si_new `SI.isSubsetOf` si_old =
      return $ Nothing
    | StridedInterval si_old <- v, StridedInterval si_new <- v' =
      return $ go si_old si_new
    | StridedInterval si <- v,  FinSet s <- v' =
      return $ go si (SI.fromFoldable (type_width (SI.typ si)) s)
    | StridedInterval si <- v,  CodePointers s <- v' = do
      addWords s
      return $ go si (SI.fromFoldable (type_width (SI.typ si)) (Set.mapMonotonic toInteger s))
    | StridedInterval si <- v', FinSet s <- v =
      return $ go si (SI.fromFoldable (type_width (SI.typ si)) s)
    | StridedInterval si <- v', CodePointers s <- v = do
      addWords s
      return $ go si (SI.fromFoldable (type_width (SI.typ si)) (Set.mapMonotonic toInteger s))
  where go si1 si2 = Just $ stridedInterval (SI.lub si1 si2)

-- Sub values
joinAbsValue' (SubValue n av) (SubValue n' av') =
  case testNatCases n n' of
    NatCaseLT LeqProof -> fmap (subValue n) <$> joinAbsValue' av (trunc av' n)
    NatCaseEQ          -> fmap (subValue n) <$> joinAbsValue' av av'
    NatCaseGT LeqProof -> do
      let new_av = trunc av n'
      mv <- joinAbsValue' new_av av'
      return $ Just $! subValue n' (fromMaybe new_av mv)
-- Join addresses
joinAbsValue' SomeStackOffset{} StackOffset{} = return $ Nothing
joinAbsValue' StackOffset{} new@SomeStackOffset = return $ Just new
joinAbsValue' SomeStackOffset{} SomeStackOffset{} = return $ Nothing

joinAbsValue' x y = do
  addWords (codePointerSet x)
  addWords (codePointerSet y)
  return $! Just TopV

member :: Integer -> AbsValue tp -> Bool
member n TopV = True
member n (FinSet s) = Set.member n s
member n (CodePointers s) | 0 <= n && n <= toInteger (maxBound :: Word64) =
  Set.member (fromInteger n) s
member n (StridedInterval si) = SI.member n si
member n (SubValue _n' v) = member n v
member _n _v = False

<<<<<<< HEAD
-- meet is probably the wrong word here --- we are really refining the
-- abstract value based upon some new information.  Thus, we want to
-- return an overapproximation rather than an underapproximation of
-- the value.
-- Currently the only case we care about is where v' is an interval

isBottom :: AbsValue tp -> Bool
isBottom (FinSet v)       = Set.null v
isBottom (CodePointers v) = Set.null v
isBottom (StackOffset v)  = Set.null v
isBottom SomeStackOffset = False
isBottom (StridedInterval v) = SI.size v == 0
isBottom (SubValue _ v) = isBottom v
isBottom TopV = False

=======
-- @meet x y@ returns an over-approximation of the values in @x@ and @y@.
>>>>>>> 0e5a8617
meet :: AbsValue tp -> AbsValue tp -> AbsValue tp
meet x y
  | isBottom m, not (isBottom x), not (isBottom y) =
      trace ("Got empty: " ++ show (pretty x) ++ " " ++ show (pretty y)) $ m
  | otherwise = m  
  where m = meet' x y
   
meet' :: AbsValue tp -> AbsValue tp -> AbsValue tp
meet' TopV x = x
meet' x TopV = x
-- FIXME: reuse an old value if possible?
meet' (CodePointers old) (CodePointers new) = CodePointers $ Set.intersection old new
--TODO: Fix below
meet' (asFinSet "meet" -> IsFin old) (asFinSet "meet" -> IsFin new) =
  FinSet $ Set.intersection old new
meet' (StackOffset old) (StackOffset new) =
  StackOffset $ Set.intersection old new

-- Intervals
meet' v v'
  | StridedInterval si_old <- v, StridedInterval si_new <- v'
    = stridedInterval $ si_old `SI.glb` si_new
  | StridedInterval si <- v,  IsFin s <- asFinSet "meet" v'
    = FinSet $ Set.filter (`SI.member` si) s
  | StridedInterval si <- v', IsFin s <- asFinSet "meet" v
    = FinSet $ Set.filter (`SI.member` si) s

-- These cases are currently sub-optimal: really we want to remove all
-- those from the larger set which don't have a prefix in the smaller
-- set.
meet' v v'
  | SubValue n av <- v, SubValue n' av' <- v' =
      case testNatCases n n' of
        NatCaseLT LeqProof -> subValue n av -- FIXME
        NatCaseEQ          -> subValue n (meet av av')
        NatCaseGT LeqProof -> subValue n' av' -- FIXME
  | SubValue n av <- v, IsFin s <- asFinSet "meet" v' =
      FinSet $ Set.filter (\x -> (toUnsigned n x) `member` av) s
  | SubValue n av <- v', IsFin s <- asFinSet "meet" v =
      FinSet $ Set.filter (\x -> (toUnsigned n x) `member` av) s
  | SubValue n av <- v, StridedInterval si <- v' = v' -- FIXME: ?
  | StridedInterval si <- v, SubValue n av <- v' = v -- FIXME: ?

-- Join addresses
meet' SomeStackOffset{} s@StackOffset{} = s
meet' s@StackOffset{} SomeStackOffset{} = s
meet' SomeStackOffset SomeStackOffset{} = SomeStackOffset
meet' x _ = x -- Arbitrarily pick one.
-- meet x y = error $ "meet: impossible" ++ show (x,y)

trunc :: (v+1 <= u)
      => AbsValue (BVType u)
      -> NatRepr v
      -> AbsValue (BVType v)
trunc (FinSet s) w       = FinSet (Set.map (toUnsigned w) s)
trunc (CodePointers s) w = FinSet (Set.map (toUnsigned w . toInteger) s)
trunc (StridedInterval s) w = stridedInterval (SI.trunc s w)
trunc (SubValue n av) w =
  case testNatCases n w of
   NatCaseLT LeqProof -> SubValue n av
   NatCaseEQ          -> av
   NatCaseGT LeqProof -> trunc av w
trunc (StackOffset _) _ = TopV
trunc SomeStackOffset _ = TopV
trunc TopV _ = TopV

uext :: forall u v.
        (u+1 <= v) => AbsValue (BVType u) -> NatRepr v -> AbsValue (BVType v)
uext (FinSet s) _ = FinSet s
uext (CodePointers s) _ = FinSet (Set.mapMonotonic toInteger s)
uext (StridedInterval si) w =
  StridedInterval $ si { SI.typ = BVTypeRepr w }
uext (SubValue (n :: NatRepr n) av) w =
  -- u + 1 <= v, n + 1 <= u, need n + 1 <= v
  -- proof: n + 1 <= u + 1 by addIsLeq
  --        u + 1 <= v     by assumption
  --        n + 1 <= v     by transitivity
  case proof of
    LeqProof -> SubValue n av
  where
    proof :: LeqProof (n + 1) v
    proof = leqTrans (leqAdd (LeqProof :: LeqProof (n+1) u) n1) (LeqProof :: LeqProof (u + 1) v)
uext (StackOffset _) _ = TopV
uext SomeStackOffset _ = TopV
uext TopV _ = TopV

bvadd :: NatRepr u
      -> AbsValue (BVType u)
      -> AbsValue (BVType u)
      -> AbsValue (BVType u)
-- Stacks
bvadd w (StackOffset s) (FinSet t) | [o] <- Set.toList t = do
  StackOffset $ Set.map (addOff w o) s
bvadd w (FinSet t) (StackOffset s) | [o] <- Set.toList t = do
  StackOffset $ Set.map (addOff w o) s
-- Strided intervals
bvadd w v v'
  | StridedInterval si1 <- v, StridedInterval si2 <- v' = go si1 si2
  | StridedInterval si <- v,  IsFin s <- asFinSet "bvadd" v' = go si (SI.fromFoldable w s)
  | StridedInterval si <- v', IsFin s <- asFinSet "bvadd" v  = go si (SI.fromFoldable w s)
  where
    go si1 si2 = stridedInterval $ SI.bvadd w si1 si2

-- subvalues
-- bvadd w (SubValue _n _av c) v' = bvadd w c v'
-- bvadd w v (SubValue _n _av c)  = bvadd w v c

-- the rest
bvadd _ StackOffset{} _ = SomeStackOffset
bvadd _ _ StackOffset{} = SomeStackOffset
bvadd _ SomeStackOffset _ = SomeStackOffset
bvadd _ _ SomeStackOffset = SomeStackOffset
bvadd _ _ _ = TopV

setL :: ([Integer] -> AbsValue (BVType n))
     -> (Set Integer -> AbsValue (BVType n))
     -> [Integer]
     -> AbsValue (BVType n)
setL def c l | length l > maxSetSize = def l
             | otherwise = c (Set.fromList l)

bvsub :: Memory Word64
      -> NatRepr u
      -> AbsValue (BVType u)
      -> AbsValue (BVType u)
      -> AbsValue (BVType u)
bvsub mem w (CodePointers s) (asFinSet "bvsub2" -> IsFin t)
    | all (isCodeAddrOrNull mem) vals = CodePointers (Set.fromList vals)
    | isZeroPtr s = FinSet (Set.map (toUnsigned w . negate) t)
    | otherwise = error "Losing code pointers due to bvsub."
      -- TODO: Fix this.
--      trace ("drooping " ++ show (ppIntegerSet s) ++ " " ++ show (ppIntegerSet t)) $
--        setL (stridedInterval . SI.fromFoldable w) FinSet (toInteger <$> vals)
  where vals :: [Word64]
        vals = do
          x <- Set.toList s
          y <- Set.toList t
          return $! x - fromInteger y
bvsub _ w (FinSet s) (asFinSet "bvsub3" -> IsFin t) =
  setL (stridedInterval . SI.fromFoldable w) FinSet $ do
  x <- Set.toList s
  y <- Set.toList t
  return (toUnsigned w (x - y))
bvsub _ w v v'
  | StridedInterval si1 <- v, StridedInterval si2 <- v' = go si1 si2
  | StridedInterval si <- v,  IsFin s <- asFinSet "bvsub4" v' = go si (SI.fromFoldable w s)
  | StridedInterval si <- v', IsFin s <- asFinSet "bvsub5" v  = go si (SI.fromFoldable w s)
  where
    go _si1 _si2 = TopV -- FIXME
bvsub _ w (StackOffset s) (asFinSet "bvsub6" -> IsFin t) = setL (const SomeStackOffset) StackOffset $ do
  x <- Set.toList s
  y <- Set.toList t
  return (toUnsigned w (x - y))

-- subvalues
-- bvsub w (SubValue _n _av c) v' = bvsub w c v'
-- bvsub w v (SubValue _n _av c)  = bvsub w v c

bvsub _ _ StackOffset{} _ = SomeStackOffset
bvsub _ _ _ StackOffset{} = TopV
bvsub _ _ SomeStackOffset _ = SomeStackOffset
bvsub _ _ _ SomeStackOffset = TopV
bvsub _ _ _ _ = TopV -- Keep the pattern checker happy
-- bvsub _ TopV _ = TopV
-- bvsub _ _ TopV = TopV

bvmul :: NatRepr u
      -> AbsValue (BVType u)
      -> AbsValue (BVType u)
      -> AbsValue (BVType u)
bvmul w (asFinSet "bvmul" -> IsFin s) (asFinSet "bvmul" -> IsFin t) =
  setL (stridedInterval . SI.fromFoldable w) FinSet $ do
  x <- Set.toList s
  y <- Set.toList t
  return (toUnsigned w (x * y))
bvmul w v v'
  | StridedInterval si1 <- v, StridedInterval si2 <- v' = go si1 si2
  | StridedInterval si <- v,  IsFin s <- asFinSet "bvmul" v' = go si (SI.fromFoldable w s)
  | StridedInterval si <- v', IsFin s <- asFinSet "bvmul" v  = go si (SI.fromFoldable w s)
  where
    go si1 si2 = stridedInterval $ SI.bvmul w si1 si2

-- bvmul w (SubValue _n _av c) v' = bvmul w c v'
-- bvmul w v (SubValue _n _av c)  = bvmul w v c

bvmul _ _ _ = TopV

ppAbsValue :: AbsValue tp -> Maybe Doc
ppAbsValue TopV = Nothing
ppAbsValue v = Just (pretty v)

-- | Print a list of Docs vertically separated.
instance PrettyRegValue AbsValue where
  ppValueEq _ TopV = Nothing
  ppValueEq r v = Just (text (show r) <+> text "=" <+> pretty v)

-- | Indicates if address is an address in code segment or null.
isCodeAddrOrNull :: Memory Word64 -> Word64 -> Bool
isCodeAddrOrNull _ 0 = True
isCodeAddrOrNull mem a = isCodeAddr mem a

abstractSingleton :: Memory Word64 -> NatRepr n -> Integer -> AbsValue (BVType n)
abstractSingleton mem w i
  | Just Refl <- testEquality w n64
  , 0 <= i && i <= maxUnsigned w
  , isCodeAddrOrNull mem (fromIntegral i) =
    CodePointers (Set.singleton (fromIntegral i))
  | 0 <= i && i <= maxUnsigned w = FinSet (Set.singleton i)
  | otherwise = error $ "abstractSingleton given bad value: " ++ show i ++ " " ++ show w

concreteStackOffset :: Integer -> AbsValue (BVType 64)
concreteStackOffset o = StackOffset (Set.singleton o)

------------------------------------------------------------------------
-- Restrictions

hasMaximum :: TypeRepr tp -> AbsValue tp -> Maybe Integer
hasMaximum tp v =
  case v of
   FinSet s | Set.null s -> Nothing
            | otherwise  -> Just $! Set.findMax s
   CodePointers s | Set.null s -> Nothing
                  | otherwise  -> Just $! (toInteger (Set.findMax s))
   StridedInterval si -> Just (SI.intervalEnd si)
   TopV               -> Just $ case tp of BVTypeRepr n -> maxUnsigned n
   _                  -> Nothing


hasMinimum :: TypeRepr tp -> AbsValue tp -> Maybe Integer
hasMinimum _tp v =
  case v of
   FinSet s       | Set.null s -> Nothing
                  | otherwise  -> Just $! Set.findMin s
   CodePointers s | Set.null s -> Nothing
                  | otherwise  -> Just $! toInteger (Set.findMin s)
   StridedInterval si -> Just $! SI.base si
   _                  -> Just 0

-- | @abstractULt x y@ refines x and y with the knowledge that @x < y@
-- is unsigned.
-- For example, given {2, 3} and {2, 3, 4}, we know (only) that
-- {2, 3} and {3, 4} because we may pick any element from either set.

abstractULt :: TypeRepr tp
              -> AbsValue tp -> AbsValue tp
              -> (AbsValue tp, AbsValue tp)
abstractULt _tp TopV TopV = (TopV, TopV)
abstractULt tp x y
  | Just u_y <- hasMaximum tp y
  , Just l_x <- hasMinimum tp x
  , BVTypeRepr n <- tp =
    trace ("abstractLt " ++ show (pretty x) ++ " " ++ show (pretty y))
    ( meet x (stridedInterval $ SI.mkStridedInterval tp False 0 (u_y - 1) 1)
    , meet y (stridedInterval $ SI.mkStridedInterval tp False (l_x + 1)
                                                     (maxUnsigned n) 1))
abstractULt _tp x y = (x, y)

-- | @abstractULeq x y@ refines x and y with the knowledge that @x <= y@
abstractULeq :: TypeRepr tp
               -> AbsValue tp -> AbsValue tp
               -> (AbsValue tp, AbsValue tp)
abstractULeq _tp TopV TopV = (TopV, TopV)
abstractULeq tp x y
  | Just u_y <- hasMaximum tp y
  , Just l_x <- hasMinimum tp x
  , BVTypeRepr n <- tp =
    trace ("abstractLeq " ++ show (pretty x) ++ " " ++ show (pretty y))
    ( meet x (stridedInterval $ SI.mkStridedInterval tp False 0 u_y 1)
    , meet y (stridedInterval $ SI.mkStridedInterval tp False l_x
                                                     (maxUnsigned n) 1))
abstractULeq _tp x y = (x, y)

------------------------------------------------------------------------
-- AbsBlockState

data StackEntry where
  StackEntry :: TypeRepr tp -> AbsValue tp -> StackEntry

instance Eq StackEntry where
  StackEntry x_tp x_v == StackEntry y_tp y_v
    | Just Refl <- testEquality x_tp y_tp = x_v == y_v
    | otherwise = False

-- | The AbsBlockStack describes offsets of the stack.
-- Values that are not in the map may denote any values.
-- The stack grows down, so nonegative keys are those within
-- rsp.
type AbsBlockStack = Map Integer StackEntry

absStackLeq :: AbsBlockStack -> AbsBlockStack -> Bool
absStackLeq x y = all entryLeq (Map.toList y)
  where entryLeq (o, StackEntry y_tp y_v) =
          case Map.lookup o x of
            Just (StackEntry x_tp x_v) | Just Refl <- testEquality x_tp y_tp ->
              isNothing (joinAbsValue y_v x_v)
            _ -> False

-- | @absStackJoinD x y@ returns the stack containing the union @z@ of the
-- values in @x@ and @y@.  It sets the first state parameter to true if @z@
-- is different from @x@ and adds and escaped code pointers to the second
-- parameter.
absStackJoinD :: AbsBlockStack -> AbsBlockStack -> State (Bool,Set Word64) AbsBlockStack
absStackJoinD y x = do
  let entryLeq (o, StackEntry y_tp y_v) =
        case Map.lookup o x of
          Just (StackEntry x_tp x_v) | Just Refl <- testEquality x_tp y_tp -> do
            s <- use _2
            case runState (joinAbsValue' y_v x_v) s of
              (Nothing,  s') -> do
                _2 .= s'
                return $ Just (o, StackEntry y_tp y_v)
              (Just z_v, s') -> do
                _1 .= True
                _2 .= s'
                return $ Just (o, StackEntry y_tp z_v)
          _ -> do
            _1 .= True
            _2 %= Set.union (Set.delete 0 (codePointerSet y_v))
            return Nothing
  z <- mapM entryLeq (Map.toList y)
  return $ Map.fromList (catMaybes z)


absStackLub :: AbsBlockStack -> AbsBlockStack -> AbsBlockStack
absStackLub = Map.mergeWithKey merge (\_ -> Map.empty) (\_ -> Map.empty)
  where merge :: Integer -> StackEntry -> StackEntry -> Maybe StackEntry
        merge _ (StackEntry x_tp x_v) (StackEntry y_tp y_v) =
          case testEquality x_tp y_tp of
            Just Refl ->
              case joinAbsValue x_v y_v of
                Nothing | x_v == TopV -> Nothing

                        | otherwise -> Just (StackEntry x_tp x_v)
                Just TopV -> Nothing
                Just v -> Just (StackEntry x_tp v)
            Nothing -> Nothing

ppAbsStack :: AbsBlockStack -> Doc
ppAbsStack m = vcat (pp <$> Map.toList m)
  where pp (o,StackEntry _ v) = text (show o) <+> text ":=" <+> pretty v

-- | State at beginning of a block.
data AbsBlockState
      = AbsBlockState { _absX86State :: !(X86State AbsValue)
                      , _startAbsStack :: !AbsBlockStack
                      }
  deriving Eq


absX86State :: Simple Lens AbsBlockState (X86State AbsValue)
absX86State = lens _absX86State (\s v -> s { _absX86State = v })

startAbsStack :: Simple Lens AbsBlockState AbsBlockStack
startAbsStack = lens _startAbsStack (\s v -> s { _startAbsStack = v })

traceUnless :: Bool -> String -> a -> a
traceUnless True _ = id
traceUnless False msg = trace msg

instance AbsDomain AbsBlockState where
  top = AbsBlockState { _absX86State = mkX86State (\_ -> TopV)
                      , _startAbsStack = Map.empty
                      }

  joinD x y | regs_changed = Just $! z
            | otherwise = Nothing
    where xs = x^.absX86State
          ys = y^.absX86State

          x_stk = x^.startAbsStack
          y_stk = y^.startAbsStack

          (zs,(regs_changed,dropped)) = flip runState (False, Set.empty) $ do
            z_regs <- mkX86StateM $ \r -> do
              let xr = xs^.register r
              (c,s) <- get
              case runState (joinAbsValue' xr (ys^.register r)) s of
                (Nothing,s') -> do
                  seq s' $ put $ (c,s')
                  return $! xr
                (Just zr,s') -> do
                  seq s' $ put $ (True,s')
                  return $! zr
            z_stk <- absStackJoinD x_stk y_stk
            return $ AbsBlockState { _absX86State   = z_regs
                                   , _startAbsStack = z_stk
                                   }

          z = traceUnless (Set.null dropped)
                ("dropped abs " ++ show (ppIntegerSet dropped) ++ "\n"
                                ++ show x ++ "\n" ++ show y) $
              zs

instance Pretty AbsBlockState where
  pretty s =
      text "registers:" <$$>
      indent 2 (pretty (s^.absX86State)) <$$>
      stack_d
    where stack = s^.startAbsStack
          stack_d | Map.null stack = empty
                  | otherwise = text "stack:" <$$>
                                indent 2 (ppAbsStack (s^.startAbsStack))

instance Show AbsBlockState where
  show s = show (pretty s)


absBlockDiff :: AbsBlockState -> AbsBlockState -> [Some N.RegisterName]
absBlockDiff x y = filter isDifferent x86StateRegisters
  where isDifferent (Some n) = x^.absX86State^.register n /= y^.absX86State^.register n

------------------------------------------------------------------------
-- AbsProcessorState

-- | this1 stores the abstract state of the system at a given point in time.
data AbsProcessorState = AbsProcessorState { absMem :: !(Memory Word64)
                       , _absInitialRegs :: !(X86State AbsValue)
                       , _absAssignments :: !(MapF Assignment AbsValue)
                       , _curAbsStack :: !AbsBlockStack
                       }

-- FIXME
instance Pretty AbsProcessorState where
  pretty regs = pretty (AbsBlockState { _absX86State   = regs ^. absInitialRegs
                                      , _startAbsStack = regs ^. curAbsStack })



initAbsProcessorState :: Memory Word64 -> AbsBlockState -> AbsProcessorState
initAbsProcessorState mem s = AbsProcessorState { absMem = mem
                            , _absInitialRegs = s^.absX86State
                            , _absAssignments = MapF.empty
                            , _curAbsStack = s^.startAbsStack
                            }


absInitialRegs :: Simple Lens AbsProcessorState (X86State AbsValue)
absInitialRegs = lens _absInitialRegs (\s v -> s { _absInitialRegs = v })

absAssignments :: Simple Lens AbsProcessorState (MapF Assignment AbsValue)
absAssignments = lens _absAssignments (\s v -> s { _absAssignments = v })

curAbsStack :: Simple Lens AbsProcessorState AbsBlockStack
curAbsStack = lens _curAbsStack (\s v -> s { _curAbsStack = v })

-- | A lens that allows one to lookup and update the value of an assignment in
-- map from assignments to abstract values.
assignLens :: Assignment tp
           -> Simple Lens (MapF Assignment AbsValue) (AbsValue tp)
assignLens ass = lens (fromMaybe TopV . MapF.lookup ass)
                      (\s v -> MapF.insert ass v s)

-- | Merge in the value of the assignment.  If we have already seen a
-- value, this will combine with meet.
addAssignment :: Assignment tp -> AbsProcessorState -> AbsProcessorState
addAssignment a c =
  c & (absAssignments . assignLens a) %~ flip meet (transferRHS c (assignRhs a))

deleteRange :: Integer -> Integer -> Map Integer v -> Map Integer v
deleteRange l h m
  | h < l = m
  | otherwise =
    case Map.lookupGE l m of
      Just (k,_) | k <= h -> deleteRange (k+1) h (Map.delete k m)
      _ -> m

someValueWidth :: Value tp -> Integer
someValueWidth v =
  case valueType v of
    BVTypeRepr w -> natValue w

addMemWrite :: Value (BVType 64) -> Value tp -> AbsProcessorState -> AbsProcessorState
addMemWrite a v r =
  case (transferValue r a, transferValue r v) of
    -- (_,TopV) -> r
    -- We overwrite _some_ stack location.  An alternative would be to
    -- update everything with v.
    (SomeStackOffset, _) -> r & curAbsStack .~ Map.empty
    (StackOffset s, _) | Set.size s > 1 ->
      r & curAbsStack .~ Map.empty
    (StackOffset s, TopV) | [o] <- Set.toList s -> do
      let w = someValueWidth v
       in r & curAbsStack %~ deleteRange o (o+w-1)           
    (StackOffset s, v_abs) | [o] <- Set.toList s -> do
      let w = someValueWidth v
          e = StackEntry (valueType v) v_abs
       in r & curAbsStack %~ Map.insert o e . deleteRange o (o+w-1)
    -- FIXME: nuke stack on an unknown address or Top?
    _ -> r

addOff :: NatRepr w -> Integer -> Integer -> Integer
addOff w o v = toUnsigned w (o + v)

subOff :: NatRepr w -> Integer -> Integer -> Integer
subOff w o v = toUnsigned w (o - v)

resetRSP :: (N.RegisterName cl -> AbsValue (N.RegisterType cl))
         -> (N.RegisterName cl -> AbsValue (N.RegisterType cl))
resetRSP otherFn r
  | Just Refl <- testEquality r N.rsp = concreteStackOffset 0
  | otherwise = otherFn r

mkAbsBlockState :: (forall cl . N.RegisterName cl -> AbsValue (N.RegisterType cl))
                -> AbsBlockStack
                -> AbsBlockState
mkAbsBlockState trans newStack =
  AbsBlockState { _absX86State = mkX86State (resetRSP trans)
                , _startAbsStack = newStack
                }

-- | Return state for after value has run.
finalAbsBlockState :: AbsProcessorState -> X86State Value -> AbsBlockState
finalAbsBlockState c s = do
  case transferValue c (s^.register N.rsp) of
    --
    StackOffset offsets | [0] <- Set.toList offsets ->
      let transferReg :: N.RegisterName cl -> AbsValue (N.RegisterType cl)
          transferReg r = transferValue c (s^.register r)
       in mkAbsBlockState transferReg (c^.curAbsStack)
    StackOffset offsets
      | [o] <- Set.toList offsets ->
        shiftSpecificOffset (\r -> transferValue c (s^.register r)) (c^.curAbsStack) o
      | otherwise ->
        shiftSomeOffset (\r -> transferValue c (s^.register r))
    SomeStackOffset -> shiftSomeOffset (\r -> transferValue c (s^.register r))
    _ ->
      let transferReg :: N.RegisterName cl -> AbsValue (N.RegisterType cl)
          transferReg r =
            case transferValue c (s^.register r) of
              StackOffset _ -> TopV
              SomeStackOffset -> TopV
              v -> v
       in mkAbsBlockState transferReg Map.empty


shiftSpecificOffset :: (forall cl . N.RegisterName cl -> AbsValue (N.RegisterType cl))
                       -- ^ Function for getting register values.
                    -> AbsBlockStack
                       -- ^ Stack before shift.
                    -> Integer
                       -- ^ Amount to shift offset by
                    -> AbsBlockState
shiftSpecificOffset f stk o = mkAbsBlockState transferReg newStack
  where transferReg :: N.RegisterName cl -> AbsValue (N.RegisterType cl)
        transferReg r =
          case f r of
            StackOffset t -> StackOffset (Set.map (\v -> subOff n64 v o) t)
            v -> v
        newStack = Map.fromList $
            [ (subOff n64 a o, v) | (a,v) <- Map.toList stk ]

shiftSomeOffset :: (forall cl . N.RegisterName cl -> AbsValue (N.RegisterType cl))
                -> AbsBlockState
shiftSomeOffset f = mkAbsBlockState transferReg Map.empty
  where transferReg :: N.RegisterName cl -> AbsValue (N.RegisterType cl)
        transferReg r =
          case f r of
            StackOffset _ -> SomeStackOffset
            v -> v

-- | Update the block state to point to a specific IP address.
setAbsIP :: Memory Word64 -> CodeAddr -> AbsBlockState -> AbsBlockState
setAbsIP mem a b
  | not (isCodeAddrOrNull mem a) =
    error "setAbsIP given address that is not a code pointer."
    -- Check to avoid reassigning next IP if it is not needed.
  | CodePointers s <- b^.absX86State^.curIP
  , Set.size s == 1
  , Set.member a s =
    b
  | otherwise =
    b & absX86State . curIP .~ CodePointers (Set.singleton a)

------------------------------------------------------------------------
-- Transfer functions

-- | Compute abstract value from value and current registers.
transferValue :: AbsProcessorState
              -> Value tp
              -> AbsValue tp
transferValue c v =
  case v of
   BVValue w i
     | 0 <= i && i <= maxUnsigned w -> abstractSingleton (absMem c) w i
     | otherwise -> error $ "transferValue given illegal value " ++ show (pretty v)
   -- Invariant: v is in m
   AssignedValue a ->
     fromMaybe (error $ "Missing assignment for " ++ show (assignId a))
               (MapF.lookup a (c^.absAssignments))
   Initial r
--     | Just Refl <- testEquality r N.rsp -> do
--       StackOffset (Set.singleton 0)
     | otherwise -> c ^. absInitialRegs ^. register r

transferApp :: AbsProcessorState
            -> App Value tp
            -> AbsValue tp
transferApp r a =
  case a of
    Trunc v w -> trunc (transferValue r v) w
    UExt  v w -> uext  (transferValue r v) w
    BVAdd w x y -> bvadd w (transferValue r x) (transferValue r y)
    BVSub w x y -> bvsub (absMem r) w (transferValue r x) (transferValue r y)
    BVMul w x y -> bvmul w (transferValue r x) (transferValue r y)
    _ -> TopV

transferRHS :: forall tp
            .  AbsProcessorState
            -> AssignRhs tp
            -> AbsValue tp
transferRHS r rhs =
  case rhs of
    EvalApp app    -> transferApp r app
    SetUndefined _ -> TopV
    Read (MemLoc a tp)
      | StackOffset s <- transferValue r a
      , [o] <- Set.toList s
      , Just (StackEntry v_tp v) <- Map.lookup o (r^.curAbsStack)
      , Just Refl <- testEquality tp v_tp ->
         v
    Read _ -> TopV
    -- We know only that it will return up to (and including(?)) cnt
    MemCmp _sz cnt _src _dest _rev
      | Just upper <- hasMaximum knownType (transferValue r cnt)
        -> stridedInterval $ SI.mkStridedInterval knownType False 0 upper 1
      | otherwise -> TopV<|MERGE_RESOLUTION|>--- conflicted
+++ resolved
@@ -40,14 +40,9 @@
   , addMemWrite
   , transferValue
   , transferRHS
-<<<<<<< HEAD
-  , abstractLt
-  , abstractLeq
-  , isBottom
-=======
   , abstractULt
   , abstractULeq
->>>>>>> 0e5a8617
+  , isBottom
   ) where
 
 import           Control.Applicative ( (<$>) )
@@ -380,12 +375,6 @@
 member n (SubValue _n' v) = member n v
 member _n _v = False
 
-<<<<<<< HEAD
--- meet is probably the wrong word here --- we are really refining the
--- abstract value based upon some new information.  Thus, we want to
--- return an overapproximation rather than an underapproximation of
--- the value.
--- Currently the only case we care about is where v' is an interval
 
 isBottom :: AbsValue tp -> Bool
 isBottom (FinSet v)       = Set.null v
@@ -396,9 +385,13 @@
 isBottom (SubValue _ v) = isBottom v
 isBottom TopV = False
 
-=======
+-- meet is probably the wrong word here --- we are really refining the
+-- abstract value based upon some new information.  Thus, we want to
+-- return an overapproximation rather than an underapproximation of
+-- the value.
+-- Currently the only case we care about is where v' is an interval
+
 -- @meet x y@ returns an over-approximation of the values in @x@ and @y@.
->>>>>>> 0e5a8617
 meet :: AbsValue tp -> AbsValue tp -> AbsValue tp
 meet x y
   | isBottom m, not (isBottom x), not (isBottom y) =
