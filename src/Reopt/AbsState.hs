--- conflicted
+++ resolved
@@ -101,7 +101,7 @@
   SomeStackOffset :: AbsValue (BVType 64)
   -- | A strided interval
   StridedInterval :: !(SI.StridedInterval (BVType n)) -> AbsValue (BVType n)
-  
+
   -- | A sub-value about which we know only some bits.
   -- (e.g., we know that the lower 8 bits are < 10)
   SubValue :: ((n + 1) <= n') =>
@@ -115,7 +115,7 @@
 --    (_, Nothing)         -> True
 --    -- FIXME: maybe? this just says all lower bits are set.  We could
 --    -- expand out the Top, but that might be expensive for large n.
---    (Nothing, _)         -> False 
+--    (Nothing, _)         -> False
 --    (Just vs, Just vs')  -> vs `Set.isSubsetOf` (Set.map (toUnsigned n) vs')
 -- prop_SubValue _ = True
 
@@ -128,20 +128,13 @@
 instance Eq (AbsValue tp) where
   AbsValue x    == AbsValue y    = x == y
   StackOffset s == StackOffset t = s == t
-<<<<<<< HEAD
-  SomeStackOffset          == SomeStackOffset          = True
+  SomeStackOffset     == SomeStackOffset     = True
   StridedInterval si1 == StridedInterval si2 = si1 == si2
-  TopV == TopV = True
-  _    == _    = False
-=======
-  SomeStackOffset          == SomeStackOffset = True
-  StridedInterval si1 == StridedInterval si2  = si1 == si2
   SubValue n v == SubValue n' v'
     | Just Refl <- testEquality n n' = v == v'
     | otherwise = False
-  TopV          == TopV          = True
-  _             ==               _ = False
->>>>>>> 9bdfc41b
+  TopV == TopV = True
+  _    == _    = False
 
 instance EqF AbsValue where
   eqF = (==)
@@ -246,11 +239,6 @@
     | StridedInterval si <- v', AbsValue s <- v
       = go si (SI.fromFoldable (type_width (SI.typ si)) s)
     where go si1 si2 = Just $ stridedInterval (SI.lub si1 si2)
-<<<<<<< HEAD
--- trace ("LUB " ++ show (pretty si1) ++ "@" ++ show (type_width (SI.typ si1))
---                    ++ " " ++ show (pretty si2) ++ "@" ++ show (type_width (SI.typ si2)) ) $
-
-=======
 
   -- Sub values
   joinD (SubValue n av) (SubValue n' av') =
@@ -260,8 +248,7 @@
      NatCaseGT LeqProof ->
        let new_av = trunc av n'
        in  Just $ subValue n' (fromMaybe new_av (joinD new_av av'))
-        
->>>>>>> 9bdfc41b
+
   -- Join addresses
   joinD SomeStackOffset StackOffset{} = Nothing
   joinD StackOffset{} SomeStackOffset = Just SomeStackOffset
@@ -274,7 +261,7 @@
 member n TopV = True
 member n (AbsValue s) = Set.member n s
 member n (StridedInterval si) = SI.member n si
-member n (SubValue _n' v) = member n v 
+member n (SubValue _n' v) = member n v
 member _n _v = False
 
 -- meet is probably the wrong word here --- we are really refining the
@@ -307,13 +294,13 @@
       case testNatCases n n' of
        NatCaseLT LeqProof -> subValue n av -- FIXME
        NatCaseEQ          -> subValue n (meet av av')
-       NatCaseGT LeqProof -> subValue n' av' -- FIXME 
+       NatCaseGT LeqProof -> subValue n' av' -- FIXME
   | SubValue n av <- v, AbsValue s <- v' =
       AbsValue $ Set.filter (\x -> (toUnsigned n x) `member` av) s
   | SubValue n av <- v', AbsValue s <- v =
-      AbsValue $ Set.filter (\x -> (toUnsigned n x) `member` av) s      
-  | SubValue n av <- v, StridedInterval si <- v' = v' -- FIXME: ? 
-  | StridedInterval si <- v, SubValue n av <- v' = v -- FIXME: ? 
+      AbsValue $ Set.filter (\x -> (toUnsigned n x) `member` av) s
+  | SubValue n av <- v, StridedInterval si <- v' = v' -- FIXME: ?
+  | StridedInterval si <- v, SubValue n av <- v' = v -- FIXME: ?
 
 -- Join addresses
 meet SomeStackOffset s@StackOffset{} = s
@@ -331,7 +318,7 @@
   case testNatCases n w of
    NatCaseLT LeqProof -> SubValue n av
    NatCaseEQ          -> av
-   NatCaseGT LeqProof -> trunc av w                
+   NatCaseGT LeqProof -> trunc av w
 trunc (StackOffset _) _ = TopV
 trunc SomeStackOffset _ = TopV
 trunc TopV _ = TopV
@@ -348,7 +335,7 @@
   case proof of LeqProof -> SubValue n av
   where
     proof :: LeqProof (n + 1) v
-    proof = leqTrans (leqAdd LeqProof n1) (LeqProof :: LeqProof (u + 1) v)      
+    proof = leqTrans (leqAdd LeqProof n1) (LeqProof :: LeqProof (u + 1) v)
 uext (StackOffset _) _ = TopV
 uext SomeStackOffset _ = TopV
 uext TopV _ = TopV
@@ -370,15 +357,11 @@
   where
     go si1 si2 = stridedInterval $ SI.bvadd w si1 si2
 
-<<<<<<< HEAD
--- the rest
-=======
 -- subvalues
 -- bvadd w (SubValue _n _av c) v' = bvadd w c v'
 -- bvadd w v (SubValue _n _av c)  = bvadd w v c
 
--- the rest  
->>>>>>> 9bdfc41b
+-- the rest
 bvadd _ StackOffset{} _ = SomeStackOffset
 bvadd _ _ StackOffset{} = SomeStackOffset
 bvadd _ SomeStackOffset _ = SomeStackOffset
@@ -415,7 +398,7 @@
 -- subvalues
 -- bvsub w (SubValue _n _av c) v' = bvsub w c v'
 -- bvsub w v (SubValue _n _av c)  = bvsub w v c
-  
+
 bvsub _ StackOffset{} _ = SomeStackOffset
 bvsub _ _ StackOffset{} = TopV
 bvsub _ SomeStackOffset _ = SomeStackOffset
@@ -439,13 +422,10 @@
   | StridedInterval si <- v', AbsValue s <- v  = go si (SI.fromFoldable w s)
   where
     go si1 si2 = stridedInterval $ SI.bvmul w si1 si2
-<<<<<<< HEAD
-=======
 
 -- bvmul w (SubValue _n _av c) v' = bvmul w c v'
 -- bvmul w v (SubValue _n _av c)  = bvmul w v c
 
->>>>>>> 9bdfc41b
 bvmul _ _ _ = TopV
 
 ppAbsValue :: AbsValue tp -> Maybe Doc
