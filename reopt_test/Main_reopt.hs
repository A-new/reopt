--- conflicted
+++ resolved
@@ -380,13 +380,8 @@
   setMem = fail "setMem unimplemented for PTraceMachineState"
   getMem (Address width bv) = do
     memH <- asks memHandle
-<<<<<<< HEAD
     bs <- liftIO $ readFileOffset memH  (fromIntegral $ nat $ snd $ unBitVector bv) (fromIntegral (widthVal width) `div` 8)
-    trace (show $ toBitVector width bs) $ return $ Literal $ toBitVector width bs
-=======
-    bs <- liftIO $ readFileOffset memH  (fromIntegral $ nat bv) (fromIntegral $ widthVal width)
     return $ Literal $ toBitVector width bs
->>>>>>> ae16fe2d
 
   getReg regname = do
     regs <- dumpRegs
