{-# LANGUAGE DataKinds #-}
{-# LANGUAGE GADTs #-}
{-# LANGUAGE PatternGuards #-}
{-# LANGUAGE ViewPatterns #-}
module Main (main) where

import           Control.Lens
import           Control.Monad
import Control.Monad.State.Strict
import qualified Data.ByteString as B
import           Data.Elf
import Data.Foldable (traverse_)
import Data.Map (Map)
import Data.List
import qualified Data.Map as Map
import Data.Maybe
import           Data.Set (Set)
import qualified Data.Set as Set
import           Data.Version
import           GHC.TypeLits
import           Numeric (showHex)
import           System.Console.CmdArgs.Explicit
import           System.Environment (getArgs)
import           System.Exit (exitFailure)
import           Text.PrettyPrint.ANSI.Leijen hiding ((<$>))

import Data.Int
import Data.Word

import           Paths_reopt (version)
import Data.Type.Equality as Equality

import Flexdis86 (InstructionInstance(..))
import           Reopt
import           Reopt.Memory
import           Reopt.Semantics.DeadRegisterElimination
<<<<<<< HEAD
import           Reopt.Semantics.CFGDiscovery
=======
import           Reopt.Semantics.Implementation
import           Reopt.Semantics.Monad (Type(..))
>>>>>>> ac57efdc
import           Reopt.Semantics.Representation
import qualified Reopt.Semantics.StateNames as N

------------------------------------------------------------------------
-- Args

-- | Action to perform when running
data Action
   = DumpDisassembly -- ^ Print out disassembler output only.
   | ShowCFG         -- ^ Print out control-flow microcode.
   | ShowGaps        -- ^ Print out gaps in discovered blocks
   | ShowHelp        -- ^ Print out help message
   | ShowVersion     -- ^ Print out version

-- | Command line arguments.
data Args = Args { _reoptAction :: Action
                 , _programPath :: FilePath
                 }

-- | Action to perform when running.
reoptAction :: Simple Lens Args Action
reoptAction = lens _reoptAction (\s v -> s { _reoptAction = v })

-- | Action to perform when running.
programPath :: Simple Lens Args FilePath
programPath = lens _programPath (\s v -> s { _programPath = v })

-- | Initial arguments if nothing is specified.
defaultArgs :: Args
defaultArgs = Args { _reoptAction = ShowCFG
                   , _programPath = ""
                   }

------------------------------------------------------------------------
-- Argument processing

disassembleFlag :: Flag Args
disassembleFlag = flagNone [ "disassemble", "d" ] upd help
  where upd  = reoptAction .~ DumpDisassembly
        help = "Disassemble code segment of binary, and print it in an objdump style."

cfgFlag :: Flag Args
cfgFlag = flagNone [ "cfg", "c" ] upd help
  where upd  = reoptAction .~ ShowCFG
        help = "Print out recovered control flow graph of executable."

gapFlag :: Flag Args
gapFlag = flagNone [ "gap", "g" ] upd help
  where upd  = reoptAction .~ ShowGaps
        help = "Print out gaps in the recovered  control flow graph of executable."

arguments :: Mode Args
arguments = mode "reopt" defaultArgs help filenameArg flags
  where help = reoptVersion ++ "\n" ++ copyrightNotice
        flags = [ disassembleFlag
                , cfgFlag
                , gapFlag
                , flagHelpSimple (reoptAction .~ ShowHelp)
                , flagVersion (reoptAction .~ ShowVersion)
                ]

reoptVersion :: String
reoptVersion = "Reopt binary reoptimizer (reopt) "
             ++ versionString ++ ", June 2014."
  where [h,l,r] = versionBranch version
        versionString = show h ++ "." ++ show l ++ "." ++ show r

copyrightNotice :: String
copyrightNotice = "Copyright 2014 Galois, Inc. All rights reserved."

filenameArg :: Arg Args
filenameArg = Arg { argValue = setFilename
                  , argType = "FILE"
                  , argRequire = False
                  }
  where setFilename :: String -> Args -> Either String Args
        setFilename nm a = Right (a & programPath .~ nm)

getCommandLineArgs :: IO Args
getCommandLineArgs = do
  argStrings <- getArgs
  case process arguments argStrings of
    Left msg -> do
      putStrLn msg
      exitFailure
    Right v -> return v

------------------------------------------------------------------------
-- Execution

showUsage :: IO ()
showUsage = do
  putStrLn "For help on using reopt, run \"reopt --help\"."

readElf64 :: FilePath -> IO (Elf Word64)
readElf64 path = do
  when (null path) $ do
    putStrLn "Please specify a binary."
    showUsage
    exitFailure
  bs <- B.readFile path
  case parseElf bs of
    Left (_,msg) -> do
      putStrLn $ "Error reading " ++ path ++ ":"
      putStrLn $ "  " ++ msg
      exitFailure
    Right (Elf32 _) -> do
      putStrLn "32-bit executables are not yet supported."
      exitFailure
    Right (Elf64 e) ->
      return e

dumpDisassembly :: FilePath -> IO ()
dumpDisassembly path = do
  e <- readElf64 path
  let sections = filter isCodeSection $ e^..elfSections
  when (null sections) $ do
    putStrLn "Binary contains no executable sections."
  mapM_ printSectionDisassembly sections
  -- print $ Set.size $ instructionNames sections
  --print $ Set.toList $ instructionNames sections

getCFG :: FilePath -> IO (Memory Word64, (CFG, Set CodeAddr))
getCFG path =  do
  e <- readElf64 path
  mi <- elfInterpreter e
  case mi of
    Nothing ->
      return ()
    Just{} ->
      fail "reopt does not yet support generating CFGs from dynamically linked executables."
  -- Build model of executable memory from elf.
  mem <- loadElf e
  -- Get list of code locations to explore starting from entry points (i.e., eltEntry)
  return $ (mem, cfgFromAddress mem (elfEntry e))

isInterestingCode :: Memory Word64 -> (CodeAddr, Maybe CodeAddr) -> Bool
isInterestingCode mem (start, Just end) = go start end
  where
    isNop ii = (iiOp ii == "nop")
               || (iiOp ii == "xchg" &&
                   case iiArgs ii of
                    [x, y] -> x == y
                    _      -> False)

    go b e | b < e = case readInstruction mem b of
                      Left _           -> False -- FIXME: ignore illegal sequences?
                      Right (ii, next) -> not (isNop ii) || go next e
           | otherwise = False

isInterestingCode _ _ = True -- Last bit

showGaps :: FilePath ->  IO ()
showGaps path = do (mem, (cfg, ends)) <- getCFG path
                   let blocks = [ addr | DecompiledBlock addr <- Map.keys (cfg ^. cfgBlocks) ]
                   let gaps = filter (isInterestingCode mem)
                              $ out_gap blocks (Set.elems ends)

                   mapM_ (print . pretty . ppOne) gaps
  where
    ppOne (start, m_end) = text ("[" ++ showHex start "..") <>
                           case m_end of
                            Nothing -> text "END)"
                            Just e  -> text (showHex e ")")

    in_gap start bs@(b:_) ess = (start, Just b) : out_gap bs (dropWhile (<= b) ess)
    in_gap start [] _ = [(start, Nothing)]

    out_gap (b:bs') ess@(e:es')
      | b < e          = out_gap bs' ess
      | b == e         = out_gap bs' es'
    out_gap bs (e:es') = in_gap e bs es'
    out_gap _ _        = []

showCFG :: FilePath -> IO ()
showCFG path = do
  (_, (g0, _)) <- getCFG path
  let g = eliminateDeadRegisters g0
  print (pretty g)
{-
  putStrLn $ "Found potential calls: " ++ show (Map.size (cfgCalls g))

  let rCalls = reverseEdges (cfgCalls g)

  let rEdgeMap = reverseEdges (cfgSuccessors g)


  let sources = getTargets (Map.keys rCalls) rEdgeMap

  forM_ (Set.toList sources) $ \a -> do
    let Just b = findBlock g (DecompiledBlock a)
    when (hasCall b == False) $ do
      print $ "Found start " ++ showHex a ""
      print (pretty b)
-}

hasCall :: Block -> Bool
hasCall b = any isCallComment (blockStmts b)
  where isCallComment (Comment s) = "call" `isInfixOf` s
        isCallComment _ = False

------------------------------------------------------------------------
-- Function determination

{-
A procedure is a contiguous set of blocks that:
 * Has a unique entry point.
 * Returns to the address stored at the address "sp".
-}


type AbsStack = Map Int64 Word64

emptyAbsStack :: AbsStack
emptyAbsStack = Map.empty

{-
data ProcState
   = ProcState { addrStart ::
               }


-- Map BlockLabel AbsStack

-- Returns map that maps address at start of procedure to the
-- set of labels within that procedure.
findProcedure :: CFG Block
                 -- ^ CFG
              -> Set Word64
                 -- ^ Potential call locations
              -> Map Word64 (Set BlockLabel)
findProcudure g s = undefined g s
-}



------------------------------------------------------------------------
-- Call detection


-- | @v `asOffsetOf` b@ returns @Just o@ if @v@ can be interpreted
-- as a constant offset from a term at base @b@, and @Nothing@
-- otherwise.
asOffsetOf :: Value tp -> Value tp -> Maybe Integer
asOffsetOf v base
  | v == base = Just 0
  | Just (BVAdd _ v' (BVValue _ o)) <- valueAsApp v
  , v' == base = Just o
  | otherwise = Nothing

runStmt :: Stmt -> State AbsStack ()
runStmt (Write (MemLoc a _) (BVValue _ v))
  | Just o <- a `asOffsetOf` (Initial N.rsp) = do
    modify $ Map.insert (fromInteger o) (fromInteger v)
runStmt _ = return ()

lookupStack :: Int64 -> AbsStack -> Maybe Word64
lookupStack o s = Map.lookup o s

decompiledBlocks :: CFG -> [Block]
decompiledBlocks g =
  [ b | b <- Map.elems (g^.cfgBlocks)
      , DecompiledBlock _ <- [blockLabel b]
      ]

findBlock :: CFG -> BlockLabel -> Maybe Block
findBlock g l = Map.lookup l (g^.cfgBlocks)

-- | Maps blocks to set of concrete addresses they may call.
type CallState = Map CodeAddr (Set CodeAddr)

addAddrs :: CodeAddr -> Value (BVType 64) -> State CallState ()
addAddrs b (BVValue _ o) =
  modify $ Map.insertWith Set.union b (Set.singleton (fromInteger o))
addAddrs _ _ = return ()

detectCalls :: CFG -> Block -> AbsStack -> State CallState ()
detectCalls g b initStack = do
  let finStack = flip execState initStack $
                   traverse_ runStmt (blockStmts b)
  case blockTerm b of
    FetchAndExecute x86_state -> do
      let rsp = x86_state^.register N.rsp
      case rsp `asOffsetOf` (Initial N.rsp) of
        Just o | Just _ <- lookupStack (fromInteger o) finStack -> do
          addAddrs (blockParent (blockLabel b)) (x86_state^.curIP)
        _ -> return ()
    Branch _ x y -> do
      let Just xb = findBlock g x
          Just yb = findBlock g y
      detectCalls g xb finStack
      detectCalls g yb finStack

cfgCalls :: CFG -> CallState
cfgCalls g = flip execState Map.empty $ do
  traverse_ (\b -> detectCalls g b emptyAbsStack) (decompiledBlocks g)

detectSuccessors :: CFG -> Block -> State CallState ()
detectSuccessors g b = do
  case blockTerm b of
    FetchAndExecute x86_state -> do
      addAddrs (blockParent (blockLabel b)) (x86_state^.curIP)
    Branch _ x y -> do
      let Just xb = findBlock g x
          Just yb = findBlock g y
      detectSuccessors g xb
      detectSuccessors g yb

cfgSuccessors :: CFG -> CallState
cfgSuccessors g = flip execState Map.empty $ do
  traverse_ (detectSuccessors g) (decompiledBlocks g)

toAllList :: Map a (Set b) -> [(a,b)]
toAllList m = do
  (k,s) <- Map.toList m
  v <- Set.toList s
  return (k,v)

reverseEdges :: Ord a => Map a (Set a) -> Map a (Set a)
reverseEdges m = flip execState Map.empty $ do
  forM_ (toAllList m) $ \(k,v) -> do
    modify $ Map.insertWith Set.union v (Set.singleton k)

getTargets :: (Ord a, Ord b) => [a] -> Map a (Set b) -> Set b
getTargets l m = foldl' Set.union Set.empty $
  fmap (fromMaybe Set.empty . (`Map.lookup` m)) l

------------------------------------------------------------------------
-- Pattern match on stack pointer possibilities.

{-
printSP :: Block -> IO ()
printSP b = do
  case blockTerm b of
    Branch _ _ _ -> return ()
    FetchAndExecute s -> do
      let rsp_val = s^.register N.rsp
      case rsp_val of
        _ | Initial v <- rsp_val
          , Just Refl <- testEquality v N.rsp ->
            return ()
        _ | Just (BVAdd _ (Initial r) BVValue{}) <- valueAsApp rsp_val
          , Just Refl <- testEquality r N.rsp -> do
            return ()
        _ | Just (BVAdd _ (Initial r) BVValue{}) <- valueAsApp rsp_val
          , Just Refl <- testEquality r N.rbp -> do
            return ()
          | otherwise -> do
            print $ "Block " ++ show (pretty (blockLabel b))
            print $ "RSP = " ++ show (pretty rsp_val)
      let rbp_val = s^.register N.rbp
      case rbp_val of
           -- This leaves the base pointer unchanged.  It is likely an
           -- internal block.
        _ | Initial v <- rbp_val
          , Just Refl <- testEquality v N.rbp ->
            return ()
           -- This assigns the base pointer the current stack.
           -- It is likely a function entry point
        _ | Just (BVAdd _ (Initial r) BVValue{}) <- valueAsApp rbp_val
          , Just Refl <- testEquality r N.rsp -> do
            return ()
           -- This block assigns the base pointer a value from the stack.
           -- It is likely a function exit.
        _ | AssignedValue (assignRhs -> Read (MemLoc addr _)) <- rbp_val
          , Initial v <- addr
          , Just Refl <- testEquality v N.rbp -> do
            return ()
           -- This block assigns the base pointer a value from the stack.
           -- It is likely a function exit.
        _ | AssignedValue (assignRhs -> Read (MemLoc addr _)) <- rbp_val
          , Just (BVAdd _ (Initial v) BVValue{}) <- valueAsApp addr
          , Just Refl <- testEquality v N.rsp -> do
            return ()

        _ | otherwise -> do
            print $ "Block " ++ show (pretty (blockLabel b))
            print $ "RBP = " ++ show (pretty rbp_val)
-}

{-
printIP :: Block -> IO ()
printIP b =
    case blockTerm b of
      Branch _ _ _ -> return ()
      FetchAndExecute s ->
        case s^.cur of
          Initial a -> do
            print $ "Block " ++ show (pretty (blockLabel b))
            print $ "Next IP " ++ show a
          BVValue _ _ -> return ()
          AssignedValue a -> do
            print $ "Block " ++ show (pretty (blockLabel b))
            print $ "Next IP: " ++ show (pretty a)
-}

main :: IO ()
main = do
  args <- getCommandLineArgs
  case args^.reoptAction of
    DumpDisassembly -> do
      dumpDisassembly (args^.programPath)
    ShowCFG -> do
      showCFG (args^.programPath)
    ShowGaps -> showGaps (args^.programPath)
    ShowHelp ->
      print $ helpText [] HelpFormatDefault arguments
    ShowVersion ->
      putStrLn (modeHelp arguments)<|MERGE_RESOLUTION|>--- conflicted
+++ resolved
@@ -6,14 +6,14 @@
 
 import           Control.Lens
 import           Control.Monad
-import Control.Monad.State.Strict
+import           Control.Monad.State.Strict
 import qualified Data.ByteString as B
 import           Data.Elf
-import Data.Foldable (traverse_)
-import Data.Map (Map)
-import Data.List
+import           Data.Foldable (traverse_)
+import           Data.Map (Map)
+import           Data.List
 import qualified Data.Map as Map
-import Data.Maybe
+import           Data.Maybe
 import           Data.Set (Set)
 import qualified Data.Set as Set
 import           Data.Version
@@ -24,22 +24,18 @@
 import           System.Exit (exitFailure)
 import           Text.PrettyPrint.ANSI.Leijen hiding ((<$>))
 
-import Data.Int
-import Data.Word
+import           Data.Int
+import           Data.Word
 
 import           Paths_reopt (version)
-import Data.Type.Equality as Equality
-
-import Flexdis86 (InstructionInstance(..))
+import           Data.Type.Equality as Equality
+
+import           Flexdis86 (InstructionInstance(..))
 import           Reopt
 import           Reopt.Memory
+import           Reopt.Semantics.CFGDiscovery
 import           Reopt.Semantics.DeadRegisterElimination
-<<<<<<< HEAD
-import           Reopt.Semantics.CFGDiscovery
-=======
-import           Reopt.Semantics.Implementation
 import           Reopt.Semantics.Monad (Type(..))
->>>>>>> ac57efdc
 import           Reopt.Semantics.Representation
 import qualified Reopt.Semantics.StateNames as N
 
